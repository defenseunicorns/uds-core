--- conflicted
+++ resolved
@@ -2,12 +2,8 @@
 title: Recovering lost Keycloak credentials
 ---
 
-<<<<<<< HEAD
 <!-- @lulaStart feeffdc0-3ecb-45b2-a7f7-46519b629472 -->
-This procedure describes how to recover lost Keycloak credentials for UDS Core. It leverages the [Admin bootstrap and recovery](https://www.keycloak.org/server/bootstrap-admin-recovery) feature of Keycloak.
-=======
 This procedure describes how to recover lost Keycloak credentials for UDS Core. It leverages the [Admin bootstrap and recovery](https://www.keycloak.org/server/bootstrap-admin-recovery) feature of Keycloak and works only when an external database (like PostgreSQL) is used. 
->>>>>>> e43bcc3b
 
 :::caution
 This procedure requires at least 1.5G of memory allocated to the Keycloak container. You may need to temporarily increase the memory limit before starting the recovery process. If the `JAVA_OPTS_KC_HEAP` environment variable is used, ensure the -XX:MaxRAM setting corresponds to the container memory limits. More information might be found at Keycloak's part of the [UDS Prerequisites manual](/reference/uds-core/prerequisites/).
