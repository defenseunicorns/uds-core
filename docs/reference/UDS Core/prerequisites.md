--- conflicted
+++ resolved
@@ -68,10 +68,7 @@
 
 ##### Ambient Mode
 
-<<<<<<< HEAD
-[Ambient Mode](https://istio.io/latest/docs/ambient/overview/) in Istio is now integrated directly into the `istio-controlplane` component and enabled by default. This mode uses the Istio CNI plugin, which requires the proper configuration of the `CNI_CONF_DIR` and `CNI_BIN_DIR` variables. These values can change based on your deployment environment. By default, the package will attempt to auto-detect these values as follows:
-=======
-Istio can be deployed in [Ambient Mode](https://istio.io/latest/docs/ambient/overview/) by deploying the optional `istio-ambient` component. This mode is still in alpha release and is not recommended for production use. Also note that only the `unicorn` and `registry1` flavors of core contain `FIPS` compliant images. The `istio-ambient` component is **required** if you want to use UDS Packages with `spec.network.serviceMesh.mode: ambient`. If Ambient mode is not deployed in the cluster, packages configured for ambient mode will automatically fall back to sidecar mode.
+[Ambient Mode](https://istio.io/latest/docs/ambient/overview/) in Istio is now integrated directly into the `istio-controlplane` component and enabled by default. Also note that only the `unicorn` and `registry1` flavors of core contain `FIPS` compliant images.
 
 When using ambient mode with UDS Packages, you can benefit from:
 - Reduced resource overhead compared to sidecar mode, as workloads don't require an injected sidecar container
@@ -80,8 +77,7 @@
 
 Note that Packages with Authservice clients are not currently supported in ambient mode and will be rejected by the UDS Operator.
 
-The `istio-ambient` component installs the Istio CNI plugin which requires specifying the `CNI_CONF_DIR` and `CNI_BIN_DIR` variables. These values can change based on the environment Istio is being deployed into. By default the package will attempt to auto-detect these values and will use the following values if not specified:
->>>>>>> 7e50b5d5
+The `istio-controlplane` component installs the Istio CNI plugin which requires specifying the `CNI_CONF_DIR` and `CNI_BIN_DIR` variables. These values can change based on the environment Istio is being deployed into. By default the package will attempt to auto-detect these values and will use the following values if not specified:
 
 ```yaml
 # K3d cluster
