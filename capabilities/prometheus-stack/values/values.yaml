--- conflicted
+++ resolved
@@ -32,18 +32,6 @@
     #tag: v2.10.0
   prometheus:
     monitor:
-<<<<<<< HEAD
-      enabled: false
-      #PEPR? (begin)
-      #scheme: "https"
-      #tlsConfig:
-      #  caFile: /etc/prom-certs/root-cert.pem
-      #  certFile: /etc/prom-certs/cert-chain.pem
-      #  insecureSkipVerify: true
-      #  keyFile: /etc/prom-certs/key.pem
-      #PEPR? (end)
-=======
->>>>>>> 0e0c9127
   resources:
     limits:
       cpu: 500m
@@ -79,11 +67,10 @@
   prometheus:
     monitor:
       enabled: false
-<<<<<<< HEAD
-=======
+    linux:
+      enabled: false
   serviceMonitor:
     interval: ''
->>>>>>> 0e0c9127
 prometheus:
   prometheusSpec:
     enableFeatures:
@@ -153,20 +140,6 @@
   podAnnotations:
     cluster-autoscaler.kubernetes.io/safe-to-evict: 'true'
   prometheus:
-<<<<<<< HEAD
-    monitor:
-      enabled: false
-    #PEPR? (begin)
-    #monitor:
-    #  scheme: https
-    #  tlsConfig:
-    #    caFile: /etc/prom-certs/root-cert.pem
-    #    certFile: /etc/prom-certs/cert-chain.pem
-    #    insecureSkipVerify: true
-    #    keyFile: /etc/prom-certs/key.pem
-    #PEPR? (end)
-=======
->>>>>>> 0e0c9127
   resources:
     limits:
       cpu: 500m
@@ -180,29 +153,6 @@
     attachMetadata: {}
 prometheusOperator:
   admissionWebhooks:
-<<<<<<< HEAD
-    #NEEDED? (begin)
-    #cleanupProxy:
-    #  affinity: {}
-    #  annotations: {}
-    #  image:
-    #    repository: registry1.dso.mil/ironbank/big-bang/base
-    #    tag: 2.0.0
-    #  resources:
-    #    limits:
-    #      cpu: 100m
-    #      memory: 128Mi
-    #    requests:
-    #      cpu: 50m
-    #      memory: 128Mi
-    #  securityContext:
-    #    runAsGroup: 2000
-    #    runAsNonRoot: true
-    #    runAsUser: 2000
-    #    seccompProfile:
-    #      type: RuntimeDefault
-=======
->>>>>>> 0e0c9127
     containerSecurityContext:
       capabilities:
         drop:
