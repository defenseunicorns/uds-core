# Default values for kube-prometheus-stack.
# This is a YAML-formatted file.
# Declare variables to be passed into your templates.

alertmanager:
  alertmanagerSpec:
    image:
      #upstream
      registry: quay.io
      repository: prometheus/alertmanager
      tag: v0.26.0
      #IB
      #registry: registry1.dso.mil
      #repository: ironbank/opensource/prometheus/alertmanager
      #tag: v0.26.0
    resources:
      limits:
        cpu: 500m
        memory: 256Mi
      requests:
        cpu: 100m
        memory: 256Mi
#NEEDED? (begin)
#anchore:
#  enabled: false
#bbtests:
#  cypress:
#    artifacts: true
#    envs:
#      cypress_alertmanager_url: 'http://monitoring-kube-prometheus-alertmanager:9093'
#      cypress_prometheus_url: 'http://monitoring-kube-prometheus-prometheus:9090'
#  enabled: false
#cleanUpgrade:
#  enabled: false
#  image:
#    repository: registry1.dso.mil/ironbank/big-bang/base
#    tag: 2.0.0
#  resources:
#    limits:
#      cpu: 200m
#      memory: 256Mi
#    requests:
#      cpu: 100m
#      memory: 128Mi
#  securityContext:
#    allowPrivilegeEscalation: false
#    capabilities:
#      drop:
#        - ALL
#    readOnlyRootFilesystem: true
#    runAsGroup: 1000
#    runAsNonRoot: true
#    runAsUser: 1000
#NEEDED? (end)
crds:
  enabled: false
#NEEDED? (begin)
#domain: bigbang.dev
#flux:
#  enabled: true
#  namespace: flux-system
#gitlabRunner:
#  enabled: false
#gluon:
#  global:
#    imagePullSecrets:
#      - name: private-registry
#    imageRegistry: ''
#    rbac:
#      create: true
#      createAggregateClusterRoles: false
#      pspAnnotations: {}
#      pspEnabled: false
#NEEDED? (end)
grafana:
  enabled: false
#NEEDED? (begin)
#hostname: bigbang.dev
#istio:
#  alertmanager:
#    annotations: {}
#    enabled: false
#    gateways:
#      - istio-system/admin
#    hosts:
#      - 'alertmanager.{{ .Values.domain }}'
#    labels: {}
#    namespace: ''
#    port: ''
#    service: ''
#  enabled: true
#  injection: enabled
#  mtls:
#    mode: STRICT
#  prometheus:
#    annotations: {}
#    enabled: false
#    gateways:
#      - istio-system/admin
#    hosts:
#      - 'prometheus.{{ .Values.domain }}'
#    labels: {}
#    namespace: ''
#    port: ''
#    service: ''
#kiali:
#  enabled: true
#NEEDED? (end)
kube-state-metrics:
  image:
    #upstream
    registry: registry.k8s.io
    repository: kube-state-metrics/kube-state-metrics
    tag: ''
    #IB
    #registry: registry1.dso.mil
    #repository: ironbank/opensource/kubernetes/kube-state-metrics
    #tag: v2.10.0
  prometheus:
    monitor:
      #PEPR? (begin)
      #scheme: "https"
      #tlsConfig:
      #  caFile: /etc/prom-certs/root-cert.pem
      #  certFile: /etc/prom-certs/cert-chain.pem
      #  insecureSkipVerify: true
      #  keyFile: /etc/prom-certs/key.pem
      #PEPR? (end)
  resources:
    limits:
      cpu: 500m
      memory: 128Mi
    requests:
      cpu: 10m
      memory: 128Mi
  securityContext:
    enabled: true
    #upstream
    fsGroup: 65534
    runAsGroup: 65534
    runAsNonRoot: true
    runAsUser: 65534
    #IB
    #fsGroup: 65532
    #runAsGroup: 65532
    #runAsNonRoot: true
    #runAsUser: 65532
kubeStateMetrics:
  serviceMonitor:
    interval: ''
    selfMonitor:
      enabled: false
#NEEDED? (begin)
#loki:
#  enabled: true
#minioOperator:
#  enabled: false
#NEEDED? (end)
nameOverride: kube-prometheus-stack
networkPolicies:
  controlPlaneCidr: 0.0.0.0/0
  enabled: true
  ingressLabels:
    app: admin-ingressgateway
nodeExporter:
  jobLabel: jobLabel
  operatingSystems:
    darwin:
      enabled: false
    linux:
      enabled: false
  serviceMonitor:
    interval: ''
#NEEDED?
#openshift: false
prometheus:
  prometheusSpec:
    enableFeatures:
      - remote-write-receiver
    image:
      #upstream
      registry: quay.io
      repository: prometheus/prometheus
      tag: v2.47.1
      #IB
      #registry: registry1.dso.mil
      #repository: ironbank/opensource/prometheus/prometheus
      #tag: v2.47.0
    podMetadata:
      annotations:
        #PEPR? (begin)
        #proxy.istio.io/config: |
        #  proxyMetadata:
        #    OUTPUT_CERTS: /etc/istio-output-certs
        #sidecar.istio.io/userVolumeMount: '[{"name": "istio-certs", "mountPath": "/etc/istio-output-certs"}]'
        #traffic.sidecar.istio.io/includeOutboundIPRanges: ''
        #PEPR? (end)
      labels:
        app: prometheus
    podMonitorSelectorNilUsesHelmValues: false
    probeSelectorNilUsesHelmValues: false
    resources:
      limits:
        cpu: 300m
        memory: 2Gi
      requests:
        cpu: 100m
        memory: 2Gi
    ruleSelectorNilUsesHelmValues: false
    serviceMonitorSelectorNilUsesHelmValues: false
    storageSpec:
      volumeClaimTemplate:
        spec:
          accessModes:
            - ReadWriteOnce
          resources:
            requests:
              storage: 50Gi
          storageClassName: null
    #PEPR? (begin)
    #volumeMounts:
    #  - mountPath: /etc/prom-certs/
    #    name: istio-certs
    #volumes:
    #  - emptyDir:
    #      medium: Memory
    #    name: istio-certs
    #PEPR? (end)
prometheus-node-exporter:
  containerSecurityContext:
    capabilities:
      drop:
        - ALL
    readOnlyRootFilesystem: true
  hostNetwork: false
  hostPID: false
  image:
    #upstream
    registry: quay.io
    repository: prometheus/node-exporter
    tag: ''
    #IB
    #registry: registry1.dso.mil
    #repository: ironbank/opensource/prometheus/node-exporter
    #tag: v1.6.1
  podAnnotations:
    #PEPR?
    bigbang.dev/istioVersion: 1.19.0-enterprise
    cluster-autoscaler.kubernetes.io/safe-to-evict: 'true'
  prometheus:
    #PEPR? (begin)
    #monitor:
    #  scheme: https
    #  tlsConfig:
    #    caFile: /etc/prom-certs/root-cert.pem
    #    certFile: /etc/prom-certs/cert-chain.pem
    #    insecureSkipVerify: true
    #    keyFile: /etc/prom-certs/key.pem
    #PEPR? (end)
  resources:
    limits:
      cpu: 500m
      memory: 128Mi
    requests:
      cpu: 100m
      memory: 128Mi
  serviceAccount:
    name: null
  serviceMonitor:
    attachMetadata: {}
prometheusOperator:
  admissionWebhooks:
    #NEEDED? (begin)
    #cleanupProxy:
    #  affinity: {}
    #  annotations: {}
    #  image:
    #    repository: registry1.dso.mil/ironbank/big-bang/base
    #    tag: 2.0.0
    #  resources:
    #    limits:
    #      cpu: 100m
    #      memory: 128Mi
    #    requests:
    #      cpu: 50m
    #      memory: 128Mi
    #  securityContext:
    #    runAsGroup: 2000
    #    runAsNonRoot: true
    #    runAsUser: 2000
    #    seccompProfile:
    #      type: RuntimeDefault
<<<<<<< HEAD
=======
    #NEEDED? (end)
    # if not done, sidecar fails to terminate when job completes
>>>>>>> 4e3761d9
    containerSecurityContext:
      capabilities:
        drop:
          - ALL
    patch:
      containerSecurityContext:
        capabilities:
          drop:
            - ALL
      image:
        #upstream
        registry: registry.k8s.io
        repository: ingress-nginx/kube-webhook-certgen
        tag: v20221220-controller-v1.5.1-58-g787ea74b6
        #IB
        #registry: registry1.dso.mil
        #repository: ironbank/opensource/ingress-nginx/kube-webhook-certgen
        #tag: v1.3.0
<<<<<<< HEAD
=======
      # if not done, sidecar fails to terminate when job completes
>>>>>>> 4e3761d9
      resources:
        limits:
          cpu: 100m
          memory: 128Mi
        requests:
          cpu: 50m
          memory: 128Mi
      securityContext:
        #upstream
        runAsGroup: 2000
        runAsNonRoot: true
        runAsUser: 2000
        #IB
        #runAsGroup: 65532
        #runAsNonRoot: true
        #runAsUser: 65532
  #NEEDED?
  #clusterDomain: cluster.local
  image:
    #upstream
    registry: quay.io
    repository: prometheus-operator/prometheus-operator
    tag: ""
    #IB
    #registry: registry1.dso.mil
    #repository: ironbank/opensource/prometheus-operator/prometheus-operator
    #tag: v0.68.0
  #NEEDED? (begin)
  #kubectlImage:
  #  repository: registry1.dso.mil/ironbank/opensource/kubernetes/kubectl
  #  tag: v1.28.1
  #NEEDED? (end)
  prometheusConfigReloader:
    enableProbe: false
    image:
      #upstream
      registry: quay.io
      repository: prometheus-operator/prometheus-config-reloader
      tag: ""
      #IB
      #registry: registry1.dso.mil
      #repository: ironbank/opensource/prometheus-operator/prometheus-config-reloader
      #tag: v0.68.0
    resources:
      limits:
        cpu: 100m
        memory: 128Mi
      requests:
        cpu: 50m
        memory: 128Mi
  resources:
    limits:
      cpu: 500m
      memory: 512Mi
    requests:
      cpu: 100m
      memory: 512Mi
  thanosImage:
    #upstream
    registry: quay.io
    repository: thanos/thanos
    tag: v0.32.4
    #IB
    #registry: registry1.dso.mil
    #repository: ironbank/opensource/thanos/thanos
    #tag: v0.32.3
#NEEDED? (begin)
#redis:
#  enabled: false
#sso:
#  enabled: false
#tempo:
#  enabled: true
#NEEDED? (end)
thanosRuler:
  thanosRulerSpec:
    image:
      #upstream
      registry: quay.io
      repository: thanos/thanos
      tag: v0.32.3
      #IB
      #registry: registry1.dso.mil
      #repository: ironbank/opensource/thanos/thanos
      #tag: v0.32.3
#NEEDED? (begin)
#vault:
#  enabled: false
#  tlsDisable: true
#NEEDED? (end)<|MERGE_RESOLUTION|>--- conflicted
+++ resolved
@@ -290,11 +290,6 @@
     #    runAsUser: 2000
     #    seccompProfile:
     #      type: RuntimeDefault
-<<<<<<< HEAD
-=======
-    #NEEDED? (end)
-    # if not done, sidecar fails to terminate when job completes
->>>>>>> 4e3761d9
     containerSecurityContext:
       capabilities:
         drop:
@@ -313,10 +308,6 @@
         #registry: registry1.dso.mil
         #repository: ironbank/opensource/ingress-nginx/kube-webhook-certgen
         #tag: v1.3.0
-<<<<<<< HEAD
-=======
-      # if not done, sidecar fails to terminate when job completes
->>>>>>> 4e3761d9
       resources:
         limits:
           cpu: 100m
