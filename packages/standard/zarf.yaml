--- conflicted
+++ resolved
@@ -22,12 +22,6 @@
     import:
       path: ../base
 
-  # Pepr the world
-  - name: pepr-uds-core
-    required: true
-    import:
-      path: ../../src/pepr
-
   # Istio
   - name: istio-controlplane
     required: true
@@ -49,15 +43,12 @@
     import:
       path: ../base
 
-<<<<<<< HEAD
-=======
   # Pepr the world
   - name: pepr-uds-core
     required: true
     import:
       path: ../base
 
->>>>>>> a9cf1f2b
   # Metrics Server
   - name: metrics-server
     required: false
