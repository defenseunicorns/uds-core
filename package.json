--- conflicted
+++ resolved
@@ -34,11 +34,8 @@
   "devDependencies": {
     "@eslint/eslintrc": "^3.3.1",
     "@eslint/js": "^9.27.0",
-<<<<<<< HEAD
     "@vitest/coverage-v8": "^3.2.4",
-=======
     "@types/ws": "^8.18.1",
->>>>>>> 8585a6fb
     "globals": "^16.2.0",
     "husky": "9.1.7",
     "lint-staged": "16.1.2",
