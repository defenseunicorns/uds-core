--- conflicted
+++ resolved
@@ -28,12 +28,7 @@
     "k3d-setup": "k3d cluster delete pepr-dev && k3d cluster create pepr-dev --k3s-arg '--debug@server:0'"
   },
   "dependencies": {
-<<<<<<< HEAD
-    
-    "pepr": "0.18.1"
-=======
     "pepr": "0.21.1"
->>>>>>> 10772e2c
   },
   "devDependencies": {
     "@jest/globals": "29.7.0",
