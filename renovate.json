--- conflicted
+++ resolved
@@ -83,14 +83,6 @@
       "commitMessageTopic": "pepr"
     },
     {
-<<<<<<< HEAD
-      "matchFileNames": ["e2e/**", "src/test/**", ".github/**", "bundles/**", "tasks/iac.yaml", "tasks/setup.yaml", ".vscode/settings.json"],
-      "groupName": "support-deps",
-      "commitMessageTopic": "support dependencies"
-    },
-    {
-=======
->>>>>>> 6491be9c
       "matchPackageNames": ["defenseunicorns/uds-common"],
       "groupName": "support-deps",
       "commitMessageTopic": "support-deps"
