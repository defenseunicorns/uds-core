--- conflicted
+++ resolved
@@ -74,11 +74,7 @@
       "commitMessageTopic": "grafana"
     },
     {
-<<<<<<< HEAD
-      "matchFileNames": ["test/**", ".github/**", "bundles/**", "tasks/*.yaml", ".vscode/settings.json", "src/test/**", "src/**/tasks.yaml"],
-=======
-      "matchFileNames": ["e2e/playwright/**", ".github/**", "bundles/**", "tasks/*.yaml", ".vscode/settings.json", "src/test/**"],
->>>>>>> 24944482
+      "matchFileNames": ["test/**", ".github/**", "bundles/**", "tasks/*.yaml", ".vscode/settings.json", "src/test/**"],
       "groupName": "support-deps",
       "commitMessageTopic": "support dependencies"
     },
