--- conflicted
+++ resolved
@@ -88,30 +88,9 @@
       "commitMessageTopic": "support dependencies"
     },
     {
-<<<<<<< HEAD
-      "matchFileNames": ["e2e/**"],
-      "groupName": "e2e-tests",
-      "commitMessageTopic": "e2e tests"
-    },
-    {
-      "matchFileNames": ["package.json", "package-lock.json", "tasks/create.yaml"],
-      "groupName": "pepr",
-      "commitMessageTopic": "pepr"
-    },
-    {
-      "matchPackageNames": ["defenseunicorns/uds-common"],
-      "groupName": "uds-common",
-      "commitMessageTopic": "uds-common"
-    },
-    {
-      "matchPackageNames": ["mcr.microsoft.com/playwright"],
-      "groupName": "playwright",
-      "commitMessageTopic": "playwright"
-=======
       "matchPackageNames": ["defenseunicorns/uds-common"],
       "groupName": "support-deps",
       "commitMessageTopic": "support-deps"
->>>>>>> 5df07376
     }
   ]
 }