--- conflicted
+++ resolved
@@ -30,12 +30,9 @@
       - task: create:standard-package
       - task: create:k3d-standard-bundle
       - task: deploy:k3d-standard-bundle
-<<<<<<< HEAD
         with:
           config: .github/bundles/exemption/uds-config.yaml
-=======
       - cmd: uds zarf tools clear-cache
->>>>>>> 1750b230
       - task: validate-packages
 
   - name: uds-core-upgrade
