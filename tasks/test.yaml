--- conflicted
+++ resolved
@@ -34,15 +34,6 @@
       - task: deploy:k3d-standard-bundle
       - task: validate-packages
 
-<<<<<<< HEAD
-      - description: "Validated all packages"
-        # loop through each src/* package and run the validate.yaml task
-        cmd: |
-          set -e
-          for package in src/*; do
-            uds run -f ${package}/tasks.yaml validate --no-progress
-          done
-=======
   - name: uds-core-upgrade
     description: "Test an upgrade from the latest released UDS Core package to current branch"
     actions:
@@ -50,5 +41,4 @@
       - task: deploy:latest-package-release
       - task: create:standard-package
       - task: deploy:standard-package
-      - task: validate-packages
->>>>>>> 503a60b3
+      - task: validate-packages