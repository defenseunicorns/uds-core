--- conflicted
+++ resolved
@@ -119,108 +119,86 @@
   - name: destroy-iac
     actions:
       - cmd: tofu destroy -auto-approve
-<<<<<<< HEAD
-        dir: .github/test-infra/aws/${K8S_DISTRO}
-=======
-        dir: .github/test-infra/buckets-iac
-      - cmd: tofu destroy -auto-approve
-        dir: .github/test-infra/rds-iac
->>>>>>> d532d76f
+        dir: .github/test-infra/aws/${K8S_DISTRO}
+      # - cmd: tofu destroy -auto-approve
+      #   dir: .github/test-infra/rds-iac
 
   - name: apply-tofu
     actions:
       - cmd: echo ${STATE_KEY} | sed 's/\.tfstate/-buckets.tfstate/g'
         setVariables:
           - name: BUCKETS_STATE_KEY
-<<<<<<< HEAD
-        dir: .github/test-infra/aws/${K8S_DISTRO}
-      - cmd: echo ${BUCKETS_STATE_KEY}
-      - cmd: |
-          tofu init -force-copy \
-          -backend-config="bucket=${STATE_BUCKET_NAME}" \
-          -backend-config="key=${BUCKETS_STATE_KEY}" \
-          -backend-config="region=${REGION}" \
-          -backend-config="dynamodb_table=${STATE_DYNAMODB_TABLE_NAME}"
-        dir: .github/test-infra/aws/${K8S_DISTRO}
-      - cmd: tofu apply -auto-approve
-        dir: .github/test-infra/aws/${K8S_DISTRO}
-=======
-        dir: .github/test-infra/buckets-iac
+        dir: .github/test-infra/aws/${K8S_DISTRO}
       - cmd: |
           tofu init -force-copy \
             -backend-config="bucket=${STATE_BUCKET_NAME}" \
             -backend-config="key=${BUCKETS_STATE_KEY}" \
             -backend-config="region=${REGION}" \
             -backend-config="dynamodb_table=${STATE_DYNAMODB_TABLE_NAME}"
+        dir: .github/test-infra/aws/${K8S_DISTRO}
+      # - cmd: tofu apply -auto-approve
+      #   dir: .github/test-infra/buckets-iac
+      # - cmd: echo ${STATE_KEY} | sed 's/\.tfstate/-rds.tfstate/g'
+      #   setVariables:
+      #     - name: RDS_STATE_KEY
+      #   dir: .github/test-infra/rds-iac
+      # - cmd: |
+      #     tofu init -force-copy \
+      #       -backend-config="bucket=${STATE_BUCKET_NAME}" \
+      #       -backend-config="key=${RDS_STATE_KEY}" \
+      #       -backend-config="region=${REGION}" \
+      #       -backend-config="dynamodb_table=${STATE_DYNAMODB_TABLE_NAME}"
+      #   dir: .github/test-infra/rds-iac
+      # - cmd: tofu apply -auto-approve
+      #   dir: .github/test-infra/rds-iac
+
+  - name: tofu-outputs
+    actions:
+      - cmd: tofu output -raw loki_s3_bucket
+        setVariables:
+          - name: "LOKI_S3_BUCKET"
+        dir: .github/test-infra/aws/${K8S_DISTRO}
+      - cmd: tofu output -raw aws_region
+        setVariables:
+          - name: LOKI_S3_AWS_REGION
+        dir: .github/test-infra/aws/${K8S_DISTRO}
+      - cmd: tofu output -raw loki_irsa_role_arn
+        setVariables:
+          - name: LOKI_S3_ROLE_ARN
+        dir: .github/test-infra/aws/${K8S_DISTRO}
+      - cmd: tofu output -raw velero_s3_bucket
+        setVariables:
+          - name: VELERO_S3_BUCKET
+        dir: .github/test-infra/aws/${K8S_DISTRO}
+      - cmd: tofu output -raw aws_region
+        setVariables:
+          - name: VELERO_S3_AWS_REGION
+        dir: .github/test-infra/aws/${K8S_DISTRO}
+      - cmd: tofu output -raw velero_irsa_role_arn
+        setVariables:
+          - name: VELERO_S3_ROLE_ARN
         dir: .github/test-infra/buckets-iac
-      - cmd: tofu apply -auto-approve
-        dir: .github/test-infra/buckets-iac
-      - cmd: echo ${STATE_KEY} | sed 's/\.tfstate/-rds.tfstate/g'
-        setVariables:
-          - name: RDS_STATE_KEY
-        dir: .github/test-infra/rds-iac
-      - cmd: |
-          tofu init -force-copy \
-            -backend-config="bucket=${STATE_BUCKET_NAME}" \
-            -backend-config="key=${RDS_STATE_KEY}" \
-            -backend-config="region=${REGION}" \
-            -backend-config="dynamodb_table=${STATE_DYNAMODB_TABLE_NAME}"
-        dir: .github/test-infra/rds-iac
-      - cmd: tofu apply -auto-approve
-        dir: .github/test-infra/rds-iac
->>>>>>> d532d76f
-
-  - name: tofu-outputs
-    actions:
-      - cmd: tofu output -raw loki_s3_bucket
-        setVariables:
-          - name: "LOKI_S3_BUCKET"
-        dir: .github/test-infra/aws/${K8S_DISTRO}
-      - cmd: tofu output -raw aws_region
-        setVariables:
-          - name: LOKI_S3_AWS_REGION
-        dir: .github/test-infra/aws/${K8S_DISTRO}
-      - cmd: tofu output -raw loki_irsa_role_arn
-        setVariables:
-          - name: LOKI_S3_ROLE_ARN
-        dir: .github/test-infra/aws/${K8S_DISTRO}
-      - cmd: tofu output -raw velero_s3_bucket
-        setVariables:
-          - name: VELERO_S3_BUCKET
-        dir: .github/test-infra/aws/${K8S_DISTRO}
-      - cmd: tofu output -raw aws_region
-        setVariables:
-          - name: VELERO_S3_AWS_REGION
-        dir: .github/test-infra/aws/${K8S_DISTRO}
-      - cmd: tofu output -raw velero_irsa_role_arn
-        setVariables:
-          - name: VELERO_S3_ROLE_ARN
-<<<<<<< HEAD
-        dir: .github/test-infra/aws/${K8S_DISTRO}
-=======
-        dir: .github/test-infra/buckets-iac
-      - cmd: tofu output -raw grafana_pg_host
-        setVariables:
-          - name: GRAFANA_PG_HOST
-        dir: .github/test-infra/rds-iac
-      - cmd: tofu output -raw grafana_pg_port
-        setVariables:
-          - name: GRAFANA_PG_PORT
-        dir: .github/test-infra/rds-iac
-      - cmd: tofu output -raw grafana_pg_database
-        setVariables:
-          - name: GRAFANA_PG_DATABASE
-        dir: .github/test-infra/rds-iac
-      - cmd: tofu output -raw grafana_pg_user
-        setVariables:
-          - name: GRAFANA_PG_USER
-        dir: .github/test-infra/rds-iac
-      - cmd: tofu output -raw grafana_pg_password
-        setVariables:
-          - name: GRAFANA_PG_PASSWORD
-        mute: true # Muted to hide sensitive password
-        dir: .github/test-infra/rds-iac
->>>>>>> d532d76f
+      # - cmd: tofu output -raw grafana_pg_host
+      #   setVariables:
+      #     - name: GRAFANA_PG_HOST
+      #   dir: .github/test-infra/aws/${K8S_DISTRO}
+      # - cmd: tofu output -raw grafana_pg_port
+      #   setVariables:
+      #     - name: GRAFANA_PG_PORT
+      #   dir: .github/test-infra/aws/${K8S_DISTRO}
+      # - cmd: tofu output -raw grafana_pg_database
+      #   setVariables:
+      #     - name: GRAFANA_PG_DATABASE
+      #   dir: .github/test-infra/aws/${K8S_DISTRO}
+      # - cmd: tofu output -raw grafana_pg_user
+      #   setVariables:
+      #     - name: GRAFANA_PG_USER
+      #   dir: .github/test-infra/aws/${K8S_DISTRO}
+      # - cmd: tofu output -raw grafana_pg_password
+      #   setVariables:
+      #     - name: GRAFANA_PG_PASSWORD
+      #   mute: true # Muted to hide sensitive password
+      #   dir: .github/test-infra/aws/${K8S_DISTRO}
 
   - name: create-uds-config
     actions:
@@ -243,10 +221,10 @@
               velero_bucket_provider_url: ""
               velero_bucket_credential_name: ""
               velero_bucket_credential_key: ""
-              grafana_ha: true
-              grafana_pg_host: ${GRAFANA_PG_HOST}
-              grafana_pg_port: ${GRAFANA_PG_PORT}
-              grafana_pg_database: ${GRAFANA_PG_DATABASE}
-              grafana_pg_password: ${GRAFANA_PG_PASSWORD}
-              grafana_pg_user: ${GRAFANA_PG_USER}
+              # grafana_ha: true
+              # grafana_pg_host: ${GRAFANA_PG_HOST}
+              # grafana_pg_port: ${GRAFANA_PG_PORT}
+              # grafana_pg_database: ${GRAFANA_PG_DATABASE}
+              # grafana_pg_password: ${GRAFANA_PG_PASSWORD}
+              # grafana_pg_user: ${GRAFANA_PG_USER}
           EOF