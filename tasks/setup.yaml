--- conflicted
+++ resolved
@@ -2,8 +2,6 @@
   - name: create-k3d-cluster
     actions:
       - description: "Create the K3d cluster"
-        # renovate: datasource=github-tags depName=defenseunicorns/uds-k3d versioning=semver
-<<<<<<< HEAD
         # renovate: datasource=github-tags depName=defenseunicorns/uds-k3d versioning=semver
         cmd: "zarf package deploy oci://defenseunicorns/uds-k3d:0.3.0 --confirm"
 
@@ -13,11 +11,4 @@
 
       - description: "Initialize the cluster with Zarf"
         # renovate: datasource=github-tags depName=defenseunicorns/init versioning=semver
-        cmd: "zarf package deploy oci://defenseunicorns/init:v0.32.1-${UDS_ARCH} --confirm"
-=======
-        cmd: "zarf package deploy oci://defenseunicorns/uds-k3d:0.3.0 --confirm"
-
-      - description: "Initialize the cluster with Zarf"
-        # renovate: datasource=github-tags depName=defenseunicorns/init versioning=semver
-        cmd: "zarf package deploy oci://defenseunicorns/init:v0.32.1 --confirm"
->>>>>>> ddf8fa61
+        cmd: "zarf package deploy oci://defenseunicorns/init:v0.32.1 --confirm"