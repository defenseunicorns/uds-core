variables:
  - name: VERSION
    description: "The version of the packages to deploy"
    # x-release-please-start-version
    default: "0.2.0"
    # x-release-please-end

tasks:
  - name: k3d-standard-bundle
    actions:
      - description: "Deploy the UDS Core Standard Bundle"
        cmd: uds deploy bundles/k3d-standard/uds-bundle-k3d-core-${UDS_ARCH}-${VERSION}.tar.zst --confirm --no-progress

  - name: k3d-istio-bundle
    actions:
      - description: "Deploy the UDS Core Istio Only Bundle"
        cmd: uds deploy bundles/k3d-istio/uds-bundle-k3d-core-istio-${UDS_ARCH}-${VERSION}.tar.zst --confirm --no-progress

  - name: out-of-band-tls-certs
    actions:
      - description: "Deploy the TLS certs for Istio"
        cmd: |
          npm ci
          npx --yes ts-node bundles/tls-certs.ts

  - name: single-package
    actions:
<<<<<<< HEAD
      - description: "Deploy the requested Zarf Package (must set UDS_PKG environment variable)"
=======
      - description: "Deploy the requested capability Zarf Package (must set CAPABILITY environment variable)"
        # @todo (jeff): this pepr package versioning is still janky
>>>>>>> 8216ab98
        cmd: |
          zarf package deploy build/zarf-package-uds-core-${UDS_PKG}-${UDS_ARCH}.tar.zst --confirm
          zarf package deploy build/zarf-package-pepr-uds-core-${UDS_ARCH}-0.2.0.tar.zst --confirm || true<|MERGE_RESOLUTION|>--- conflicted
+++ resolved
@@ -25,12 +25,8 @@
 
   - name: single-package
     actions:
-<<<<<<< HEAD
+        # @todo (jeff): this pepr package versioning is still janky
       - description: "Deploy the requested Zarf Package (must set UDS_PKG environment variable)"
-=======
-      - description: "Deploy the requested capability Zarf Package (must set CAPABILITY environment variable)"
-        # @todo (jeff): this pepr package versioning is still janky
->>>>>>> 8216ab98
         cmd: |
           zarf package deploy build/zarf-package-uds-core-${UDS_PKG}-${UDS_ARCH}.tar.zst --confirm
           zarf package deploy build/zarf-package-pepr-uds-core-${UDS_ARCH}-0.2.0.tar.zst --confirm || true