# Copyright 2024 Defense Unicorns
# SPDX-License-Identifier: AGPL-3.0-or-later OR LicenseRef-Defense-Unicorns-Commercial

includes:
  - utils: utils.yaml

variables:
  - name: VERSION
    description: "The version of the packages to deploy"
    # x-release-please-start-version
    default: "0.52.1"
    # x-release-please-end
  - name: FLAVOR
    default: upstream

tasks:
  - name: k3d-standard-bundle
    inputs:
      K3D_EXTRA_ARGS:
        default: ""
        description: "Extra args for k3d"
    actions:
      - description: "Deploy the UDS Core Standard Bundle"
<<<<<<< HEAD
        cmd: uds deploy bundles/k3d-standard/uds-bundle-k3d-core-demo-${UDS_ARCH}-${VERSION}.tar.zst --set INSECURE_ADMIN_PASSWORD_GENERATION=true --set K3D_EXTRA_ARGS="${{ .inputs.K3D_EXTRA_ARGS }}" --confirm --no-progress
        env:
          - UDS_K3D_IMAGE=rancher/k3s:v1.33.0-k3s1
=======
        cmd: uds deploy bundles/k3d-standard/uds-bundle-k3d-core-demo-${UDS_ARCH}-${VERSION}.tar.zst --set INSECURE_ADMIN_PASSWORD_GENERATION=true --set FALCO_SANDBOX_RULES_ENABLED=true --set FALCO_INCUBATING_RULES_ENABLED=true --set K3D_EXTRA_ARGS="${{ .inputs.K3D_EXTRA_ARGS }}" --confirm --no-progress
>>>>>>> a8bdc09d

  - name: k3d-standard-bundle-ha
    actions:
      - description: "Deploy the UDS Core Standard Bundle"
        cmd: uds deploy bundles/k3d-standard/uds-bundle-k3d-core-demo-${UDS_ARCH}-${VERSION}.tar.zst --confirm --no-progress
        env:
          - UDS_CONFIG=bundles/k3d-standard/uds-ha-config.yaml
          - UDS_K3D_IMAGE=rancher/k3s:v1.33.0-k3s1

  - name: k3d-slim-dev-bundle
    actions:
      - description: "Deploy the UDS Core Slim Dev Only Bundle"
        cmd: uds deploy bundles/k3d-slim-dev/uds-bundle-k3d-core-slim-dev-${UDS_ARCH}-${VERSION}.tar.zst --confirm --no-progress
        env:
          - UDS_K3D_IMAGE=rancher/k3s:v1.33.0-k3s1

  - name: k3d-slim-dev-bundle-ha
    actions:
      - description: "Deploy the UDS Core Slim Dev Bundle with HA configuration"
        cmd: uds deploy bundles/k3d-slim-dev/uds-bundle-k3d-core-slim-dev-${UDS_ARCH}-${VERSION}.tar.zst --confirm --no-progress
        env:
          - UDS_CONFIG=bundles/k3d-slim-dev/uds-ha-config.yaml
          - UDS_K3D_IMAGE=rancher/k3s:v1.33.0-k3s1

  # This task is a wrapper to support --set LAYER=identity-authorization
  - name: single-layer-callable
    actions:
      - task: single-layer
        with:
          layer: $LAYER

  - name: single-layer
    description: "Deploy a single UDS Core layer, must set UDS_LAYER environment variable"
    inputs:
      layer:
        default: base
        description: The UDS Core layer to deploy
    actions:
      - description: "Deploy UDS Core Base Layer"
        if: ${{ eq .inputs.layer "base"}}
        cmd: uds deploy bundles/base-shim/uds-bundle-base-shim-${UDS_ARCH}-${VERSION}.tar.zst --confirm --no-progress
      - description: "Deploy a single UDS Core Layer (must set UDS_LAYER environment variable)"
        if: ${{ ne .inputs.layer "base"}}
        cmd: uds zarf package deploy build/zarf-package-core-${{ index .inputs "layer" }}-${UDS_ARCH}-${VERSION}.tar.zst --confirm --no-progress --components '*'

  - name: latest-bundle-release
    inputs:
      configFile:
        description: "UDS_CONFIG file to use for the deployment"
    actions:
      - task: utils:determine-repo
      - description: "Get latest tag version from OCI"
        cmd: uds zarf tools registry ls ${TARGET_REPO}/core | grep ${FLAVOR} | sort -V | tail -1
        setVariables:
          - name: LATEST_VERSION
      - description: "Create the latest version with bundle overrides"
        cmd: |
          # Create temp directory
          mkdir -p tmp/core-shim

          LATEST_CORE_VERSION=$(echo ${LATEST_VERSION} | cut -d'-' -f1) # Extract version before any hyphen (e.g., "0.52.0" from "0.52.0-upstream")

          # Download latest release bundle
          curl -sSL https://raw.githubusercontent.com/defenseunicorns/uds-core/v${LATEST_CORE_VERSION}/bundles/k3d-standard/uds-bundle.yaml -o tmp/core-shim/uds-bundle.yaml

          # Update the bundle with the latest version using yq
          uds zarf tools yq e -i "
            del(.packages[] | select(.name == \"core\").path) |
            .packages[] |= (select(.name == \"core\") |
            .repository = \"${TARGET_REPO}/core\" | .ref = \"${LATEST_VERSION}\")" \
            tmp/core-shim/uds-bundle.yaml

          # Create and deploy the bundle
          uds create tmp/core-shim --confirm --no-progress --architecture=${ZARF_ARCHITECTURE}
      - description: "Deploy the latest version from the bundle"
        cmd: |
          # Set UDS_CONFIG for bundle deployment
          export UDS_CONFIG="${{ .inputs.configFile }}"
          uds deploy tmp/core-shim/uds-bundle-k3d-core-demo-${UDS_ARCH}-${VERSION}.tar.zst --confirm --no-progress
        env:
          - UDS_K3D_IMAGE=rancher/k3s:v1.33.0-k3s1
      - description: "Clean up temporary files"
        cmd: rm -rf tmp/core-shim

  - name: latest-slim-bundle-release
    actions:
      - description: "Deploy the latest UDS Core package release"
        cmd: uds deploy oci://ghcr.io/defenseunicorns/packages/uds/bundles/k3d-core-slim-dev:latest --set INSECURE_ADMIN_PASSWORD_GENERATION=true --confirm --no-progress
        env:
          - UDS_K3D_IMAGE=rancher/k3s:v1.33.0-k3s1

  - name: standard-package
    actions:
      - description: "Deploy the standard UDS Core zarf package"
        cmd: uds zarf package deploy build/zarf-package-core-${UDS_ARCH}-${VERSION}.tar.zst --confirm --no-progress --components '*'

  - name: checkpoint-package
    actions:
      - description: "Deploy the checkpoint K3d + UDS Core Slim zarf package"
        cmd: uds zarf package deploy build/zarf-package-k3d-core-slim-dev-${UDS_ARCH}-${VERSION}.tar.zst --confirm --no-progress<|MERGE_RESOLUTION|>--- conflicted
+++ resolved
@@ -21,13 +21,9 @@
         description: "Extra args for k3d"
     actions:
       - description: "Deploy the UDS Core Standard Bundle"
-<<<<<<< HEAD
-        cmd: uds deploy bundles/k3d-standard/uds-bundle-k3d-core-demo-${UDS_ARCH}-${VERSION}.tar.zst --set INSECURE_ADMIN_PASSWORD_GENERATION=true --set K3D_EXTRA_ARGS="${{ .inputs.K3D_EXTRA_ARGS }}" --confirm --no-progress
+        cmd: uds deploy bundles/k3d-standard/uds-bundle-k3d-core-demo-${UDS_ARCH}-${VERSION}.tar.zst --set INSECURE_ADMIN_PASSWORD_GENERATION=true --set FALCO_SANDBOX_RULES_ENABLED=true --set FALCO_INCUBATING_RULES_ENABLED=true --set K3D_EXTRA_ARGS="${{ .inputs.K3D_EXTRA_ARGS }}" --confirm --no-progress
         env:
           - UDS_K3D_IMAGE=rancher/k3s:v1.33.0-k3s1
-=======
-        cmd: uds deploy bundles/k3d-standard/uds-bundle-k3d-core-demo-${UDS_ARCH}-${VERSION}.tar.zst --set INSECURE_ADMIN_PASSWORD_GENERATION=true --set FALCO_SANDBOX_RULES_ENABLED=true --set FALCO_INCUBATING_RULES_ENABLED=true --set K3D_EXTRA_ARGS="${{ .inputs.K3D_EXTRA_ARGS }}" --confirm --no-progress
->>>>>>> a8bdc09d
 
   - name: k3d-standard-bundle-ha
     actions:
