--- conflicted
+++ resolved
@@ -2,11 +2,7 @@
   - name: VERSION
     description: "The version of the packages to deploy"
     # x-release-please-start-version
-<<<<<<< HEAD
-    default: "0.2.0"
-=======
     default: "0.3.0"
->>>>>>> 4d2b05de
     # x-release-please-end
 
 tasks:
