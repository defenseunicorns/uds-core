--- conflicted
+++ resolved
@@ -20,18 +20,8 @@
 
   - name: k3d-single-bundle
     actions:
-<<<<<<< HEAD
       - description: "Deploy the UDS Single Bundle"
         cmd: uds deploy bundles/k3d-single/uds-bundle-k3d-core-single-${UDS_ARCH}-${VERSION}.tar.zst --confirm --no-progress
-=======
-      - description: "Deploy the Pepr Module"
-        cmd: |
-          set -e
-          PEPR_VERSION=$(npm pkg get version | tr -d '"')
-          uds zarf package deploy build/zarf-package-pepr-uds-core-${UDS_ARCH}-${PEPR_VERSION}.tar.zst --confirm --set DOMAIN="uds.dev"
-      - description: "Deploy the requested Zarf Package (must set UDS_PKG environment variable)"
-        cmd: uds zarf package deploy build/zarf-package-uds-core-${UDS_PKG}-${UDS_ARCH}.tar.zst --confirm
->>>>>>> e7b8212b
 
   - name: latest-package-release
     actions:
