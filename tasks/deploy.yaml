--- conflicted
+++ resolved
@@ -15,11 +15,7 @@
         description: "path to uds-config to use"
     actions:
       - description: "Deploy the UDS Core Standard Bundle"
-<<<<<<< HEAD
-        cmd: UDS_CONFIG=$INPUT_CONFIG uds deploy bundles/k3d-standard/uds-bundle-k3d-core-demo-${UDS_ARCH}-${VERSION}.tar.zst --set=uds-k3d-dev.K3D_IMAGE=${K3D_IMAGE} --confirm --no-progress
-=======
-        cmd: uds deploy bundles/k3d-standard/uds-bundle-k3d-core-demo-${UDS_ARCH}-${VERSION}.tar.zst --set=uds-k3d-dev.K3D_IMAGE=${K3D_IMAGE} --confirm --no-progress --no-tea
->>>>>>> 1750b230
+        cmd: UDS_CONFIG=$INPUT_CONFIG uds deploy bundles/k3d-standard/uds-bundle-k3d-core-demo-${UDS_ARCH}-${VERSION}.tar.zst --set=uds-k3d-dev.K3D_IMAGE=${K3D_IMAGE} --confirm --no-progress --no-tea
 
   - name: k3d-slim-dev-bundle
     inputs:
@@ -28,11 +24,7 @@
         description: "path to uds-config to use"
     actions:
       - description: "Deploy the UDS Core Slim Dev Only Bundle"
-<<<<<<< HEAD
-        cmd: UDS_CONFIG=$INPUT_CONFIG uds deploy bundles/k3d-slim-dev/uds-bundle-k3d-core-slim-dev-${UDS_ARCH}-${VERSION}.tar.zst --set=uds-k3d-dev.K3D_IMAGE=${K3D_IMAGE} --confirm --no-progress
-=======
-        cmd: uds deploy bundles/k3d-slim-dev/uds-bundle-k3d-core-slim-dev-${UDS_ARCH}-${VERSION}.tar.zst --set=uds-k3d-dev.K3D_IMAGE=${K3D_IMAGE} --confirm --no-progress --no-tea
->>>>>>> 1750b230
+        cmd: UDS_CONFIG=$INPUT_CONFIG uds deploy bundles/k3d-slim-dev/uds-bundle-k3d-core-slim-dev-${UDS_ARCH}-${VERSION}.tar.zst --set=uds-k3d-dev.K3D_IMAGE=${K3D_IMAGE} --confirm --no-progress --no-tea
 
   - name: single-package
     actions:
