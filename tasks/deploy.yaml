variables:
  - name: VERSION
    description: "The version of the packages to deploy"
    # x-release-please-start-version
    default: "0.4.0"
    # x-release-please-end

tasks:
  - name: k3d-standard-bundle
    actions:
      - description: "Deploy the UDS Core Standard Bundle"
        cmd: uds deploy bundles/k3d-standard/uds-bundle-k3d-core-${UDS_ARCH}-${VERSION}.tar.zst --confirm --no-progress

  - name: k3d-istio-bundle
    actions:
      - description: "Deploy the UDS Core Istio Only Bundle"
        cmd: uds deploy bundles/k3d-istio/uds-bundle-k3d-core-istio-${UDS_ARCH}-${VERSION}.tar.zst --confirm --no-progress

  - name: out-of-band-tls-certs
    actions:
      - description: "Deploy the TLS certs for Istio"
        cmd: |
          set -e
          npm ci
          npx --yes ts-node bundles/tls-certs.ts

  - name: single-package
    actions:
        # @todo (jeff): this pepr package versioning is still janky
      - description: "Deploy the requested Zarf Package (must set UDS_PKG environment variable)"
        cmd: |
<<<<<<< HEAD
          zarf package deploy build/zarf-package-uds-core-${UDS_PKG}-${UDS_ARCH}.tar.zst --confirm
=======
          set -e
          zarf package deploy build/zarf-package-uds-capability-${CAPABILITY}-${UDS_ARCH}.tar.zst --confirm
>>>>>>> d2b61c37
          zarf package deploy build/zarf-package-pepr-uds-core-${UDS_ARCH}-0.2.0.tar.zst --confirm || true<|MERGE_RESOLUTION|>--- conflicted
+++ resolved
@@ -29,10 +29,6 @@
         # @todo (jeff): this pepr package versioning is still janky
       - description: "Deploy the requested Zarf Package (must set UDS_PKG environment variable)"
         cmd: |
-<<<<<<< HEAD
+          set -e
           zarf package deploy build/zarf-package-uds-core-${UDS_PKG}-${UDS_ARCH}.tar.zst --confirm
-=======
-          set -e
-          zarf package deploy build/zarf-package-uds-capability-${CAPABILITY}-${UDS_ARCH}.tar.zst --confirm
->>>>>>> d2b61c37
           zarf package deploy build/zarf-package-pepr-uds-core-${UDS_ARCH}-0.2.0.tar.zst --confirm || true