--- conflicted
+++ resolved
@@ -32,19 +32,14 @@
       - description: "Create the slim dev bundle (Base and Identity)"
         cmd: "uds create bundles/k3d-slim-dev --confirm --no-progress --architecture=${ZARF_ARCHITECTURE}"
 
-<<<<<<< HEAD
   - name: checkpoint-dev-package
     description: "Create the K3d + UDS Core Checkpoint Zarf Package"
     actions:
       - description: "Create the UDS Core Checkpoint Zarf Package"
         cmd: "uds zarf package create packages/checkpoint-dev --confirm --no-progress --skip-sbom"
 
-  - name: single-package
-    description: "Create a single Zarf Package, must set UDS_PKG environment variable"
-=======
   # This task is a wrapper to support --set LAYER=identity-authorization
   - name: single-layer-callable
->>>>>>> b3f532a4
     actions:
       - task: single-layer
         with:
