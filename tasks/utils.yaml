# Copyright 2024 Defense Unicorns
# SPDX-License-Identifier: AGPL-3.0-or-later OR LicenseRef-Defense-Unicorns-Commercial

variables:
  - name: BASE_REPO
    default: "ghcr.io/defenseunicorns/packages"
  - name: FLAVOR
    default: "upstream"
  - name: SNAPSHOT
    description: Whether this is a snapshot release
    default: "false"

tasks:
  - name: determine-repo
    actions:
      - description: "Determine repository for the given flavor/type of release"
        cmd: |
          repo="${BASE_REPO}"
          # unicorn flavor = private repository
          if [ "${FLAVOR}" = "unicorn" ]; then
            repo="${repo}/private"
          fi
          repo="${repo}/uds"
          # snapshots = snapshot repository
          if [ "${SNAPSHOT}" = "true" ]; then
            repo="${repo}/snapshots"
          fi
          echo "${repo}"
        mute: true
        setVariables:
<<<<<<< HEAD
          - name: TARGET_REPO
=======
          - name: TARGET_REPO

  - name: keycloak-admin-user
    actions:
      - description: Sets up the Keycloak admin user for dev/testing if not already created
        cmd: |
          # Check if the secret exists
          if ./zarf tools kubectl get secret keycloak-admin-password -n keycloak > /dev/null 2>&1; then
            echo "Admin user exists, skipping..."
          else
            # Start port-forward with zarf
            ./zarf tools kubectl port-forward -n keycloak svc/keycloak-http 8080:8080 &
            PF_PID=$!

            # Wait a bit to ensure port-forward is ready
            sleep 5

            # Create admin user with curl
            PASSWORD=$(openssl rand -base64 12)
            STATE_COOKIE=$(curl --silent --output /dev/null --cookie-jar - http://localhost:8080/ | grep "WELCOME_STATE_CHECKER" | awk '{print $7}')
            curl --silent --show-error http://localhost:8080/ \
              -H "Cookie: WELCOME_STATE_CHECKER=${STATE_COOKIE}" \
              -H "Content-Type: application/x-www-form-urlencoded" \
              --data-urlencode "username=admin" \
              --data-urlencode "password=${PASSWORD}" \
              --data-urlencode "passwordConfirmation=${PASSWORD}" \
              --data-urlencode "stateChecker=${STATE_COOKIE}"

            # Kill the port-forward
            kill $PF_PID

            ./zarf tools kubectl create secret generic keycloak-admin-password \
              --from-literal=username=admin \
              --from-literal=password=${PASSWORD} \
              -n keycloak
          fi
  - name: aks-coredns-setup
    actions:
      - description: Setup Custom ConfigMap for Core DNS
        cmd: |
          uds zarf tools kubectl apply -f - <<EOF
          apiVersion: v1
          data:
            uds.override: |
              rewrite stop {
                name regex (.*\.admin\.uds\.dev) admin-ingressgateway.istio-admin-gateway.svc.cluster.local answer auto
              }
              rewrite stop {
                name regex (.*\.uds\.dev) tenant-ingressgateway.istio-tenant-gateway.svc.cluster.local answer auto
              }
          kind: ConfigMap
          metadata:
            name: coredns-custom
            namespace: kube-system
          EOF
            uds zarf tools kubectl -n kube-system rollout restart deployment coredns
  - name: rke2-allow-prom-kube-dns
    actions:
      - description: Create NetworkPolicy to allow Prometheus to scrape kube-dns
        cmd: |
          uds zarf tools kubectl apply -f - <<EOF
          apiVersion: networking.k8s.io/v1
          kind: NetworkPolicy
          metadata:
            name: allow-prometheus-to-kube-dns
            namespace: kube-system
          spec:
            podSelector:
              matchLabels:
                k8s-app: kube-dns
            policyTypes:
              - Ingress
            ingress:
              - from:
                  - namespaceSelector:
                      matchLabels:
                        kubernetes.io/metadata.name: monitoring
                    podSelector:
                      matchLabels:
                        app: prometheus
                ports:
                  - protocol: TCP
                    port: 9153
          EOF
  - name: eks-coredns-setup
    actions:
      - description: Setup Custom ConfigMap for Core DNS
        cmd: |
          uds zarf tools kubectl apply -f - <<EOF
          apiVersion: v1
          data:
            Corefile: |-
              .:53 {
                  errors
                  health {
                      lameduck 5s
                  }
                  ready
                  kubernetes  cluster.local  cluster.local in-addr.arpa ip6.arpa {
                      pods insecure
                      fallthrough in-addr.arpa ip6.arpa
                      ttl 30
                  }
                  prometheus  0.0.0.0:9153
                  forward  . /etc/resolv.conf
                  cache  30
                  loop
                  reload
                  loadbalance
                  rewrite stop {
                    name regex (.*\.admin\.uds\.dev) admin-ingressgateway.istio-admin-gateway.svc.cluster.local answer auto
                    }
                  rewrite stop {
                  name regex (.*\.uds\.dev) tenant-ingressgateway.istio-tenant-gateway.svc.cluster.local answer auto
                    }
              }
          kind: ConfigMap
          metadata:
            name: coredns
            namespace: kube-system
          EOF
          uds zarf tools kubectl rollout restart deployment -n kube-system coredns
  - name: admin-gw-ip
    actions:
      - description: Fetch Admin Gateway IP Address
        cmd: |
          IP_ADDR=$(uds zarf tools kubectl get service -n istio-admin-gateway admin-ingressgateway -o=jsonpath='{.status.loadBalancer.ingress[0].ip}' 2>/dev/null)
          if [ -z $IP_ADDR ]; then
            HOSTNAME=$(uds zarf tools kubectl get service -n istio-admin-gateway admin-ingressgateway -o=jsonpath='{.status.loadBalancer.ingress[0].hostname}' 2>/dev/null)
            IP_ADDR=$(dig +short $HOSTNAME)
          fi; echo $IP_ADDR
        mute: true
        setVariables:
          - name: ADMIN_GW_IP
  - name: tenant-gw-ip
    actions:
      - description: Fetch Tenant Gateway IP Address
        cmd: |
          IP_ADDR=$(uds zarf tools kubectl get service -n istio-tenant-gateway tenant-ingressgateway -o=jsonpath='{.status.loadBalancer.ingress[0].ip}' 2>/dev/null)
          if [ -z $IP_ADDR ]; then
            HOSTNAME=$(uds zarf tools kubectl get service -n istio-tenant-gateway tenant-ingressgateway -o=jsonpath='{.status.loadBalancer.ingress[0].hostname}' 2>/dev/null)
            IP_ADDR=$(dig +short $HOSTNAME)
          fi; echo $IP_ADDR
        mute: true
        setVariables:
          - name: TENANT_GW_IP
  - name: setup-hosts
    actions:
      - task: admin-gw-ip
      - task: tenant-gw-ip
      - description: Adds Cluster LoadBalancer IP Addresses to match appropriate hosts names in /etc/hosts
        mute: true
        cmd: |
          echo "$ADMIN_GW_IP keycloak.admin.uds.dev neuvector.admin.uds.dev grafana.admin.uds.dev demo.admin.uds.dev\n$TENANT_GW_IP sso.uds.dev demo-8080.uds.dev demo-8081.uds.dev protected.uds.dev" | sudo tee --append /etc/hosts
>>>>>>> b116a963
<|MERGE_RESOLUTION|>--- conflicted
+++ resolved
@@ -28,45 +28,8 @@
           echo "${repo}"
         mute: true
         setVariables:
-<<<<<<< HEAD
-          - name: TARGET_REPO
-=======
           - name: TARGET_REPO
 
-  - name: keycloak-admin-user
-    actions:
-      - description: Sets up the Keycloak admin user for dev/testing if not already created
-        cmd: |
-          # Check if the secret exists
-          if ./zarf tools kubectl get secret keycloak-admin-password -n keycloak > /dev/null 2>&1; then
-            echo "Admin user exists, skipping..."
-          else
-            # Start port-forward with zarf
-            ./zarf tools kubectl port-forward -n keycloak svc/keycloak-http 8080:8080 &
-            PF_PID=$!
-
-            # Wait a bit to ensure port-forward is ready
-            sleep 5
-
-            # Create admin user with curl
-            PASSWORD=$(openssl rand -base64 12)
-            STATE_COOKIE=$(curl --silent --output /dev/null --cookie-jar - http://localhost:8080/ | grep "WELCOME_STATE_CHECKER" | awk '{print $7}')
-            curl --silent --show-error http://localhost:8080/ \
-              -H "Cookie: WELCOME_STATE_CHECKER=${STATE_COOKIE}" \
-              -H "Content-Type: application/x-www-form-urlencoded" \
-              --data-urlencode "username=admin" \
-              --data-urlencode "password=${PASSWORD}" \
-              --data-urlencode "passwordConfirmation=${PASSWORD}" \
-              --data-urlencode "stateChecker=${STATE_COOKIE}"
-
-            # Kill the port-forward
-            kill $PF_PID
-
-            ./zarf tools kubectl create secret generic keycloak-admin-password \
-              --from-literal=username=admin \
-              --from-literal=password=${PASSWORD} \
-              -n keycloak
-          fi
   - name: aks-coredns-setup
     actions:
       - description: Setup Custom ConfigMap for Core DNS
@@ -184,5 +147,4 @@
       - description: Adds Cluster LoadBalancer IP Addresses to match appropriate hosts names in /etc/hosts
         mute: true
         cmd: |
-          echo "$ADMIN_GW_IP keycloak.admin.uds.dev neuvector.admin.uds.dev grafana.admin.uds.dev demo.admin.uds.dev\n$TENANT_GW_IP sso.uds.dev demo-8080.uds.dev demo-8081.uds.dev protected.uds.dev" | sudo tee --append /etc/hosts
->>>>>>> b116a963
+          echo "$ADMIN_GW_IP keycloak.admin.uds.dev neuvector.admin.uds.dev grafana.admin.uds.dev demo.admin.uds.dev\n$TENANT_GW_IP sso.uds.dev demo-8080.uds.dev demo-8081.uds.dev protected.uds.dev" | sudo tee --append /etc/hosts