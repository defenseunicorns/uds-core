import { Capability, PeprModule } from "pepr";

import cfg from "./package.json";

<<<<<<< HEAD
import { istio } from "./capabilities/istio/pepr";
import { prometheus } from "./capabilities/prometheus-stack/pepr";
=======
import { istio } from "./src/istio/pepr";
>>>>>>> f9c42699

/**
 * This the root of the UDS Core Pepr Module. To operate on a specific source package, you can
 * set the `UDS_PKG` environment variable to the name of the package.
 *
 * Example:
 * UDS_PKG=istio npx pepr build
 */
const sortedCapabilities: Record<string, Capability[]>[] = [
  // Istio service mesh
  { istio },
  // Prometheus metrics stack
  { prometheus },
];

// Otherwise, use all capabilities
const allCapabilities = sortedCapabilities.flatMap(data => {
  return Object.values(data).flat();
});

const pkg = process.env.UDS_PKG;

if (!pkg || pkg === "all") {
  // Start the Pepr module
  new PeprModule(cfg, allCapabilities);
} else {
  console.log(
    `\n\n************** Pepr capabilities limited to only ${pkg} source package **************n\n`,
  );

  // If the UDS_PKG environment variable is set, then only use that source package
  const activeCapabilities = sortedCapabilities.find(data => data[pkg])?.[pkg];

  if (!activeCapabilities || activeCapabilities.length < 1) {
    console.error(`Source package ${pkg} not found. Exiting...`);
    process.exit(1);
  }

  // Start the Pepr module
  new PeprModule(cfg, activeCapabilities);
}<|MERGE_RESOLUTION|>--- conflicted
+++ resolved
@@ -2,12 +2,8 @@
 
 import cfg from "./package.json";
 
-<<<<<<< HEAD
-import { istio } from "./capabilities/istio/pepr";
-import { prometheus } from "./capabilities/prometheus-stack/pepr";
-=======
 import { istio } from "./src/istio/pepr";
->>>>>>> f9c42699
+import { prometheus } from "./src/prometheus-stack/pepr";
 
 /**
  * This the root of the UDS Core Pepr Module. To operate on a specific source package, you can
