variables:
  - name: FLAVOR
    default: upstream

  - name: PKG

  - name: K3D_IMAGE
    default: "rancher/k3s:v1.29.5-k3s1"

includes:
  - create: ./tasks/create.yaml
  - setup: ./tasks/setup.yaml
  - deploy: ./tasks/deploy.yaml
  - test: ./tasks/test.yaml
  - lint: ./tasks/lint.yaml

tasks:

  - name: default
    actions:
      - description: "Build, deploy and test UDS Core"
        task: test-uds-core

  - name: dev-setup
    description: "Create k3d cluster with istio"
    actions:
      - description: "Create the dev cluster"
        task: setup:create-k3d-cluster

      - description: "Deploy the Istio source package with Zarf Dev"
        cmd: "uds zarf dev deploy src/istio --flavor ${FLAVOR}"

      # Note, this abuses the --flavor flag to only install the CRDs from this package - the "crds-only" flavor is not an explicit flavor of the package
      - description: "Deploy the Prometheus-Stack source package with Zarf Dev to only install the CRDs"
        cmd: "uds zarf dev deploy src/prometheus-stack --flavor crds-only"

      - description: "Dev instructions"
        cmd: |
          echo "Next steps:"
          echo "  - To test & develop the Pepr module, run 'npx pepr dev' from a Javascript debug terminal"
          echo "  - Otherwise run 'npx pepr deploy' to deploy the Pepr module to the cluster"
          echo "  - Additional source packages can be deployed with 'zarf dev deploy src/<package>'"

<<<<<<< HEAD
  - name: dev-identity
    description: "Create k3d cluster with istio, Pepr, Keycloak, and Authservice for development"
    actions:
      - task: dev-setup

      - description: "Deploy Pepr"
        cmd: "npx pepr deploy --confirm"

      - description: "Deploy Keycloak"
        cmd: "uds run dev-deploy --set PKG=keycloak"

      - description: "Deploy Authservice"
        cmd: "uds run dev-deploy --set PKG=authservice"
=======
  - name: slim-dev
    actions:
      - description: "Create slim dev package"
        task: create:slim-dev-package

      - description: "Build slim dev bundle"
        task: create:k3d-slim-dev-bundle

      - description: "Deploy slim dev bundle"
        task: deploy:k3d-slim-dev-bundle
>>>>>>> 434844b8

  - name: dev-deploy
    description: "Deploy the given source package with Zarf Dev"
    actions:
      - cmd: "uds zarf dev deploy src/${PKG} --flavor ${FLAVOR}"

  - name: setup-cluster
    description: "Create a k3d Cluster and Initialize with Zarf"
    actions:
      - task: setup:k3d-test-cluster

<<<<<<< HEAD
  - name: registry-login
    description: "Authenticate and Validate registry connection"
    actions:
      - task: common-setup:registry-login
        with:
          registry: ${REGISTRY}
          registryUsername: ${REGISTRY_USERNAME}
          registryPassword: ${REGISTRY_PASSWORD}
          registryRetryInterval: ${REGISTRY_RETRY_INTERVAL}

=======
>>>>>>> 434844b8
  - name: create-single-package
    description: "Create a single Zarf Package, must set UDS_PKG environment variable"
    actions:
      - task: create:single-package

  - name: create-standard-package
    description: "Create UDS Core Zarf Package, `upstream` flavor default, use --set FLAVOR={flavor} to change"
    actions:
      - task: create:standard-package

  - name: deploy-single-package
    description: "Deploy Pepr Module and a Zarf Package using UDS_PKG environment variable"
    actions:
      - task: deploy:single-package

  - name: deploy-standard-bundle
    actions:
      - task: deploy:k3d-standard-bundle

  - name: test-single-package
    description: "Build and test a single package, must set UDS_PKG environment variable"
    actions:
      - task: test:single-package

  - name: test-uds-core
    description: "Build and test UDS Core"
    actions:
      - task: test:uds-core

  - name: test-uds-core-upgrade
    description: "Test an upgrade from the latest released UDS Core package to current branch"
    actions:
      - task: test:uds-core-upgrade

  - name: lint-check
    description: "Run linting checks"
    actions:
      - task: lint:check

  - name: lint-fix
    description: "Fix linting issues"
    actions:
      - task: lint:fix<|MERGE_RESOLUTION|>--- conflicted
+++ resolved
@@ -41,7 +41,17 @@
           echo "  - Otherwise run 'npx pepr deploy' to deploy the Pepr module to the cluster"
           echo "  - Additional source packages can be deployed with 'zarf dev deploy src/<package>'"
 
-<<<<<<< HEAD
+  - name: slim-dev
+    actions:
+      - description: "Create slim dev package"
+        task: create:slim-dev-package
+
+      - description: "Build slim dev bundle"
+        task: create:k3d-slim-dev-bundle
+
+      - description: "Deploy slim dev bundle"
+        task: deploy:k3d-slim-dev-bundle
+
   - name: dev-identity
     description: "Create k3d cluster with istio, Pepr, Keycloak, and Authservice for development"
     actions:
@@ -55,18 +65,6 @@
 
       - description: "Deploy Authservice"
         cmd: "uds run dev-deploy --set PKG=authservice"
-=======
-  - name: slim-dev
-    actions:
-      - description: "Create slim dev package"
-        task: create:slim-dev-package
-
-      - description: "Build slim dev bundle"
-        task: create:k3d-slim-dev-bundle
-
-      - description: "Deploy slim dev bundle"
-        task: deploy:k3d-slim-dev-bundle
->>>>>>> 434844b8
 
   - name: dev-deploy
     description: "Deploy the given source package with Zarf Dev"
@@ -78,7 +76,6 @@
     actions:
       - task: setup:k3d-test-cluster
 
-<<<<<<< HEAD
   - name: registry-login
     description: "Authenticate and Validate registry connection"
     actions:
@@ -89,8 +86,6 @@
           registryPassword: ${REGISTRY_PASSWORD}
           registryRetryInterval: ${REGISTRY_RETRY_INTERVAL}
 
-=======
->>>>>>> 434844b8
   - name: create-single-package
     description: "Create a single Zarf Package, must set UDS_PKG environment variable"
     actions:
