--- conflicted
+++ resolved
@@ -67,12 +67,6 @@
 
       - description: "Deploy Keycloak + Authservice"
         cmd: "uds run dev-deploy --set LAYER=identity-authorization --no-progress"
-<<<<<<< HEAD
-
-      - description: "Deploy Backup and Restore"
-        cmd: "uds run dev-deploy --set LAYER=backup-restore --no-progress"
-=======
->>>>>>> b3f532a4
 
   - name: dev-deploy
     description: "Deploy the given core layer with Zarf Dev"
@@ -94,10 +88,6 @@
     actions:
       - task: test:layer-dependencies
       - task: test:single-layer
-<<<<<<< HEAD
-        if: ${{ ne .variables.LAYER "base" }}
-=======
->>>>>>> b3f532a4
 
   - name: deploy-standard-bundle
     actions:
