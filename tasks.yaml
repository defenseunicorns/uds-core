# Copyright 2024 Defense Unicorns
# SPDX-License-Identifier: AGPL-3.0-or-later OR LicenseRef-Defense-Unicorns-Commercial

variables:
  - name: FLAVOR
    default: upstream

  - name: LAYER

includes:
  - create: ./tasks/create.yaml
  - setup: ./tasks/setup.yaml
  - deploy: ./tasks/deploy.yaml
  - test: ./tasks/test.yaml
  - lint: ./tasks/lint.yaml

tasks:
  - name: default
    actions:
      - description: "Build, deploy and test UDS Core"
        task: test-uds-core

  - name: dev-setup
    description: "Create k3d cluster with istio"
    actions:
      - description: "Create the dev cluster"
        task: setup:create-k3d-cluster

      # Note: the `registry-url` flag used here requires uds 0.19.2+
      - description: "Deploy the Istio source package with Zarf Dev"
        cmd: "uds zarf dev deploy src/istio --flavor upstream --registry-url docker.io --no-progress"

      # Note: this abuses the --flavor flag to only install the CRDs from this package - the "crds-only" flavor is not an explicit flavor of the package
      - description: "Deploy the Prometheus-Stack source package with Zarf Dev to only install the CRDs"
        cmd: "uds zarf dev deploy src/prometheus-stack --flavor crds-only --no-progress"

      - description: "Dev instructions"
        cmd: |
          echo "Next steps:"
          echo "  - To test & develop the Pepr module, run 'npx pepr dev' from a Javascript debug terminal"
          echo "  - Otherwise run 'npx pepr deploy' to deploy the Pepr module to the cluster"
          echo "  - Additional source packages can be deployed with 'zarf dev deploy src/<package> --flavor upstream'"

  - name: slim-dev
    actions:
      - description: "Build slim dev bundle"
        task: create:k3d-slim-dev-bundle

      - description: "Deploy slim dev bundle"
        task: deploy:k3d-slim-dev-bundle

  - name: dev-identity
    description: "Create k3d cluster with istio, Pepr, Keycloak, and Authservice for development"
    actions:
      - task: dev-setup

      - description: "Deploy Pepr"
        cmd: "npx pepr deploy --confirm"

      - description: "Deploy Keycloak + Authservice"
        cmd: "uds run dev-deploy --set LAYER=identity-authorization --no-progress"

  - name: dev-deploy
    description: "Deploy the given core layer with Zarf Dev"
    actions:
      - cmd: "uds zarf dev deploy packages/${LAYER} --flavor ${FLAVOR} --no-progress"

  - name: setup-cluster
    description: "Create a k3d Cluster and Initialize with Zarf"
    actions:
      - task: setup:k3d-test-cluster

  - name: create-standard-package
    description: "Create UDS Core Zarf Package, `upstream` flavor default, use --set FLAVOR={flavor} to change"
    actions:
      - task: create:standard-package

  - name: test-single-layer
    description: "Deploys k3d cluster, layer dependencies and the provided layer (based on LAYER variable)"
    actions:
      - task: test:layer-dependencies
      - task: test:single-layer

  - name: deploy-standard-bundle
    actions:
      - task: deploy:k3d-standard-bundle

  - name: test-uds-core
    description: "Build and test UDS Core"
    actions:
      - task: test:uds-core

  - name: test-uds-core-ha
    description: "Build and test UDS Core"
    actions:
      - cmd: docker stop postgres && docker rm postgres || true
      - cmd: docker network create k3d-uds || true
      - cmd: docker run -p 5432:5432 --network=k3d-uds --name postgres -e POSTGRES_DB=keycloak -e POSTGRES_USER=postgres -e POSTGRES_PASSWORD=password -d postgres
      - cmd: sleep 3 && docker exec postgres psql -U postgres -c "CREATE DATABASE grafana;"
      - task: test:uds-core-ha

  - name: test-uds-core-upgrade
    description: "Test an upgrade from the latest released UDS Core package to current branch"
    actions:
      - task: test:uds-core-upgrade

  - name: test-compliance-compose
    description: "Compose OSCAL Component Definition"
    actions:
      - task: test:local-compliance-compose

  - name: test-compliance-validate
    description: "Validate Compliance of UDS Core to produce Assessment Results"
    actions:
      - task: test:compliance-validate

  - name: test-compliance-evaluate
    description: "Evaluate Compliance of UDS Core against an established threshold"
    actions:
      - task: test:compliance-evaluate

  - name: lint-check
    description: "Run linting checks"
    actions:
      - task: lint:check

  - name: lint-fix
    description: "Fix linting issues"
    actions:
      - task: lint:fix

  - name: lint-oscal
    actions:
      - task: lint:oscal

  # Note that due to cloning the docs repo (which is private) this task will require organization access to the repo
  # This task does not clone in/manage docs outside of the core repo so you may hit some 404s during development
  - name: dev-docs
    description: "Start the dev docs server"
    actions:
      - description: "Cleanup previous runs"
        cmd: |
          rm -rf uds-docs
<<<<<<< HEAD
          docker stop uds-docs &>/dev/null && docker rm uds-docs &>/dev/null || true
=======
>>>>>>> 39bef00a
      - description: "Clone the docs repo and symlink the reference docs"
        cmd: |
          git clone https://github.com/defenseunicorns/uds-docs.git uds-docs
          rm -rf uds-docs/src/content/docs/reference uds-docs/src/content/docs/.images
          # This only symlinks the reference and images folders since these are the only docs we use in the docs site
          ln -s $(pwd)/docs/reference uds-docs/src/content/docs/reference
          ln -s $(pwd)/docs/.images uds-docs/src/content/docs/.images
      - description: "Start the docs server with npm (this will run until you stop it)"
        cmd: |
          # Actual startup takes up to a minute because of the npm install
          cd uds-docs && npm i && npm run dev<|MERGE_RESOLUTION|>--- conflicted
+++ resolved
@@ -141,10 +141,6 @@
       - description: "Cleanup previous runs"
         cmd: |
           rm -rf uds-docs
-<<<<<<< HEAD
-          docker stop uds-docs &>/dev/null && docker rm uds-docs &>/dev/null || true
-=======
->>>>>>> 39bef00a
       - description: "Clone the docs repo and symlink the reference docs"
         cmd: |
           git clone https://github.com/defenseunicorns/uds-docs.git uds-docs
