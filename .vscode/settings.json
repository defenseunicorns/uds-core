--- conflicted
+++ resolved
@@ -44,13 +44,10 @@
     "Sysctls",
     "Velero"
   ],
-<<<<<<< HEAD
-"[typescript]": {
+  "cSpell.enabled": true,
+  "[typescript]": {
     "editor.codeActionsOnSave": {
         "source.organizeImports": "always"
     }
-  }
-=======
-  "cSpell.enabled": true
->>>>>>> f99d3d5d
+  },
 }