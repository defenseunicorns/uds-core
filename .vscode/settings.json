{
  "debug.javascript.terminalOptions": {
    "enableTurboSourcemaps": true,
    "resolveSourceMapLocations": [
      "${workspaceFolder}/**",
      "node_modules/kubernetes-fluent-client/**",
      "node_modules/pepr/**"
    ]
  },
  "yaml.schemas": {
    // renovate: datasource=github-tags depName=defenseunicorns/uds-cli versioning=semver
<<<<<<< HEAD
    "https://raw.githubusercontent.com/defenseunicorns/uds-cli/v0.26.1/uds.schema.json": [
      "uds-bundle.yaml"
    ],
    // renovate: datasource=github-tags depName=defenseunicorns/uds-cli versioning=semver
    "https://raw.githubusercontent.com/defenseunicorns/uds-cli/v0.26.1/tasks.schema.json": [
=======
    "https://raw.githubusercontent.com/defenseunicorns/uds-cli/v0.26.2/uds.schema.json": [
      "uds-bundle.yaml"
    ],
    // renovate: datasource=github-tags depName=defenseunicorns/uds-cli versioning=semver
    "https://raw.githubusercontent.com/defenseunicorns/uds-cli/v0.26.2/tasks.schema.json": [
>>>>>>> b9c37a48
      "tasks.yaml",
      "tasks/**/*.yaml",
      "src/**/validate.yaml"
    ],
    // renovate: datasource=github-tags depName=defenseunicorns/uds-cli versioning=semver
<<<<<<< HEAD
    "https://raw.githubusercontent.com/defenseunicorns/uds-cli/v0.26.1/zarf.schema.json": [
=======
    "https://raw.githubusercontent.com/defenseunicorns/uds-cli/v0.26.2/zarf.schema.json": [
>>>>>>> b9c37a48
      "zarf.yaml"
    ],
    "https://raw.githubusercontent.com/defenseunicorns/uds-core/refs/heads/main/schemas/package-v1alpha1.schema.json": [
      "**/uds-package.yaml",
      "**/package.yaml"
    ],
    "https://raw.githubusercontent.com/defenseunicorns/uds-core/refs/heads/main/schemas/exemption-v1alpha1.schema.json": [
      "**/uds-exemption.yaml",
      "**/exemptions.yaml",
      "**/exemption.yaml"
    ],
  },
  "cSpell.words": [
    "alertmanager",
    "Authservice",
    "automount",
    "controlplane",
    "crds",
    "distros",
    "ironbank",
    "Kyverno",
    "MITM",
    "neuvector",
    "opensource",
    "Quarkus",
    "Quickstart",
    "seccomp",
    "Sysctls",
    "Velero"
  ],
  "cSpell.enabled": true,
  "[typescript]": {
    "editor.codeActionsOnSave": {
      "source.organizeImports": "always"
    }
  },
}<|MERGE_RESOLUTION|>--- conflicted
+++ resolved
@@ -9,29 +9,17 @@
   },
   "yaml.schemas": {
     // renovate: datasource=github-tags depName=defenseunicorns/uds-cli versioning=semver
-<<<<<<< HEAD
-    "https://raw.githubusercontent.com/defenseunicorns/uds-cli/v0.26.1/uds.schema.json": [
-      "uds-bundle.yaml"
-    ],
-    // renovate: datasource=github-tags depName=defenseunicorns/uds-cli versioning=semver
-    "https://raw.githubusercontent.com/defenseunicorns/uds-cli/v0.26.1/tasks.schema.json": [
-=======
     "https://raw.githubusercontent.com/defenseunicorns/uds-cli/v0.26.2/uds.schema.json": [
       "uds-bundle.yaml"
     ],
     // renovate: datasource=github-tags depName=defenseunicorns/uds-cli versioning=semver
     "https://raw.githubusercontent.com/defenseunicorns/uds-cli/v0.26.2/tasks.schema.json": [
->>>>>>> b9c37a48
       "tasks.yaml",
       "tasks/**/*.yaml",
       "src/**/validate.yaml"
     ],
     // renovate: datasource=github-tags depName=defenseunicorns/uds-cli versioning=semver
-<<<<<<< HEAD
-    "https://raw.githubusercontent.com/defenseunicorns/uds-cli/v0.26.1/zarf.schema.json": [
-=======
     "https://raw.githubusercontent.com/defenseunicorns/uds-cli/v0.26.2/zarf.schema.json": [
->>>>>>> b9c37a48
       "zarf.yaml"
     ],
     "https://raw.githubusercontent.com/defenseunicorns/uds-core/refs/heads/main/schemas/package-v1alpha1.schema.json": [
