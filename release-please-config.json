{
  "packages": {
    ".": {
      "release-type": "simple",
      "draft": false,
      "changelog-path": "CHANGELOG.md",
      "changelog-sections": [
        { "type": "feat", "section": "Features", "hidden": false },
        { "type": "fix", "section": "Bug Fixes", "hidden": false },
        { "type": "chore", "section": "Miscellaneous", "hidden": false }
      ],
      "bump-minor-pre-major": true,
      "versioning": "default",
      "extra-files": [
        ".github/bundles/uds-bundle.yaml",
        "README.md",
        "packages/base/zarf.yaml",
        "packages/identity-authorization/zarf.yaml",
<<<<<<< HEAD
        "packages/logging/zarf.yaml",
=======
        "packages/backup-restore/zarf.yaml",
        "packages/runtime-security/zarf.yaml",
        "packages/ui/zarf.yaml",
>>>>>>> b1d8015f
        "packages/standard/zarf.yaml",
        "bundles/k3d-slim-dev/uds-bundle.yaml",
        "bundles/k3d-standard/uds-bundle.yaml",
        "tasks/deploy.yaml",
        "tasks/publish.yaml"
      ]
    }
  }
}<|MERGE_RESOLUTION|>--- conflicted
+++ resolved
@@ -16,13 +16,10 @@
         "README.md",
         "packages/base/zarf.yaml",
         "packages/identity-authorization/zarf.yaml",
-<<<<<<< HEAD
         "packages/logging/zarf.yaml",
-=======
         "packages/backup-restore/zarf.yaml",
         "packages/runtime-security/zarf.yaml",
         "packages/ui/zarf.yaml",
->>>>>>> b1d8015f
         "packages/standard/zarf.yaml",
         "bundles/k3d-slim-dev/uds-bundle.yaml",
         "bundles/k3d-standard/uds-bundle.yaml",
