--- conflicted
+++ resolved
@@ -245,15 +245,11 @@
           "additionalProperties": {
             "type": "string"
           },
-<<<<<<< HEAD
-          "description": "Labels to match pods in the namespace to apply the policy to. Leave empty to apply to all pods in the namespace\nThe labels to apply to the policy\nDeprecated: use selector\nDeprecated: use remoteSelector\nThe remote pod selector labels to allow traffic to/from\nSpecifies attributes for the client.\nLabels to match pods to automatically protect with authservice. Leave empty to disable authservice protection\nConfiguration options for the mapper.\nA template for the generated secret"
+          "description": "Labels to match pods in the namespace to apply the policy to. Leave empty to apply to all pods in the namespace\nThe labels to apply to the policy\nDeprecated: use selector\nDeprecated: use remoteSelector\nThe remote pod selector labels to allow traffic to/from\nSpecifies attributes for the client.\nLabels to match pods to automatically protect with authservice. Leave empty to disable authservice protection\nConfiguration options for the mapper.\nAdditional annotations to apply to the generated secret, can be used for pod reloading with a selector\nAdditional labels to apply to the generated secret, can be used for pod reloading\nA template for the generated secret"
         },
         "serviceAccount": {
           "type": "string",
           "description": "The service account to restrict outgoing traffic from within the package\nnamespace.           Only valid for Egress rules."
-=======
-          "description": "Labels to match pods in the namespace to apply the policy to. Leave empty to apply to all pods in the namespace\nThe labels to apply to the policy\nDeprecated: use selector\nDeprecated: use remoteSelector\nThe remote pod selector labels to allow traffic to/from\nSpecifies attributes for the client.\nLabels to match pods to automatically protect with authservice. Leave empty to disable authservice protection\nConfiguration options for the mapper.\nAdditional annotations to apply to the generated secret, can be used for pod reloading with a selector\nAdditional labels to apply to the generated secret, can be used for pod reloading\nA template for the generated secret"
->>>>>>> 8585a6fb
         }
       },
       "required": [
