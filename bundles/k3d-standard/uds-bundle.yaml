kind: UDSBundle
metadata:
  name: k3d-core
  description: A UDS bundle for deploying the standard UDS Core package on a development cluster
  # x-release-please-start-version
  version: "0.7.2"
  # x-release-please-end

packages:
  - name: uds-k3d-dev
    repository: ghcr.io/defenseunicorns/packages/uds-k3d
    # renovate: datasource=github-tags depName=defenseunicorns/uds-k3d versioning=semver
    ref: 0.3.0
    overrides:
      uds-dev-stack:
        minio:
          variables:
            - name: buckets
              description: "Set Minio Buckets"
              path: buckets
            - name: svcaccts
              description: "Minio Service Accounts"
              path: svcaccts
            - name: users
              description: "Minio Users"
              path: users
            - name: policies
              description: "Minio policies"
              path: policies

  - name: init
    repository: ghcr.io/defenseunicorns/packages/init
    # renovate: datasource=github-tags depName=defenseunicorns/zarf versioning=semver
<<<<<<< HEAD
    ref: v0.31.4
=======
    ref: v0.32.1
>>>>>>> fa00eb07

  - name: core
    path: ../../build/
    # x-release-please-start-version
    ref: 0.7.2
    # x-release-please-end
    overrides:
      istio-admin-gateway:
        uds-istio-config:
          variables:
            - name: ADMIN_TLS_CERT
              description: "The TLS cert for the admin gateway (must be base64 encoded)"
              path: tls.cert
            - name: ADMIN_TLS_KEY
              description: "The TLS key for the admin gateway (must be base64 encoded)"
              path: tls.key
      istio-tenant-gateway:
        uds-istio-config:
          variables:
            - name: TENANT_TLS_CERT
              description: "The TLS cert for the tenant gateway (must be base64 encoded)"
              path: tls.cert
            - name: TENANT_TLS_KEY
              description: "The TLS key for the tenant gateway (must be base64 encoded)"
              path: tls.key<|MERGE_RESOLUTION|>--- conflicted
+++ resolved
@@ -31,11 +31,7 @@
   - name: init
     repository: ghcr.io/defenseunicorns/packages/init
     # renovate: datasource=github-tags depName=defenseunicorns/zarf versioning=semver
-<<<<<<< HEAD
-    ref: v0.31.4
-=======
     ref: v0.32.1
->>>>>>> fa00eb07
 
   - name: core
     path: ../../build/
