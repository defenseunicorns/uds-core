--- conflicted
+++ resolved
@@ -12,11 +12,7 @@
 packages:
   - name: uds-k3d-dev
     repository: ghcr.io/defenseunicorns/packages/uds-k3d
-<<<<<<< HEAD
-    ref: 0.12.2
-=======
     ref: 0.12.3
->>>>>>> b9c37a48
     overrides:
       uds-dev-stack:
         minio:
