# Copyright 2024 Defense Unicorns
# SPDX-License-Identifier: AGPL-3.0-or-later OR LicenseRef-Defense-Unicorns-Commercial

kind: UDSBundle
metadata:
  name: k3d-core-demo
  description: A UDS bundle for deploying the standard UDS Core package on a development cluster
  # x-release-please-start-version
  version: "0.52.1"
  # x-release-please-end

packages:
  - name: uds-k3d-dev
    repository: ghcr.io/defenseunicorns/packages/uds-k3d
<<<<<<< HEAD
    ref: 0.17.0
=======
    ref: 0.17.0-airgap
>>>>>>> a8bdc09d
    overrides:
      uds-dev-stack:
        minio:
          variables:
            - name: BUCKETS
              description: "Set Minio Buckets"
              path: buckets
            - name: SVCACCTS
              description: "Minio Service Accounts"
              path: svcaccts
            - name: USERS
              description: "Minio Users"
              path: users
            - name: POLICIES
              description: "Minio policies"
              path: policies

  - name: init
    repository: ghcr.io/zarf-dev/packages/init
    ref: v0.62.0

  - name: core
    path: ../../build/
    # x-release-please-start-version
    ref: 0.52.1
    # x-release-please-end
    optionalComponents:
      - istio-passthrough-gateway
      - istio-egress-gateway
      - metrics-server
      - falco
    overrides:
      pepr-uds-core:
        module:
          values:
            - path: additionalIgnoredNamespaces
              value:
                - uds-dev-stack
          variables:
            - name: PEPR_WATCHER_MEMORY_REQUEST
              description: "Memory requests for the pepr watcher pod"
              path: "watcher.resources.requests.memory"
              default: "256Mi"
            - name: PEPR_ADMISSION_MEMORY_REQUEST
              description: "Memory requests for the pepr admission pods"
              path: "admission.resources.requests.memory"
              default: "256Mi"
            - name: PEPR_WATCHER_CPU_REQUEST
              description: "CPU requests for the pepr watcher pod"
              path: "watcher.resources.requests.cpu"
              default: "200m"
            - name: PEPR_ADMISSION_CPU_REQUEST
              description: "CPU requests for the pepr admission pods"
              path: "admission.resources.requests.cpu"
              default: "200m"
      loki:
        loki:
          variables:
            - name: LOKI_CHUNKS_BUCKET
              description: "The object storage bucket for Loki chunks"
              path: loki.storage.bucketNames.chunks
            - name: LOKI_RULER_BUCKET
              description: "The object storage bucket for Loki ruler"
              path: loki.storage.bucketNames.ruler
            - name: LOKI_ADMIN_BUCKET
              description: "The object storage bucket for Loki admin"
              path: loki.storage.bucketNames.admin
            - name: LOKI_S3_ENDPOINT
              description: "The S3 endpoint"
              path: loki.storage.s3.endpoint
            - name: LOKI_S3_REGION
              description: "The S3 region"
              path: loki.storage.s3.region
            - name: LOKI_S3_ACCESS_KEY_ID
              description: "The S3 Access Key ID"
              path: loki.storage.s3.accessKeyId
            - name: LOKI_S3_SECRET_ACCESS_KEY
              path: loki.storage.s3.secretAccessKey
              description: "The S3 Secret Access Key"
            - name: LOKI_WRITE_REPLICAS
              path: write.replicas
              description: "Loki write replicas"
              default: "1"
            - name: LOKI_READ_REPLICAS
              path: read.replicas
              description: "Loki read replicas"
              default: "1"
            - name: LOKI_BACKEND_REPLICAS
              path: backend.replicas
              description: "Loki backend replicas"
              default: "1"
      istio-admin-gateway:
        uds-istio-config:
          variables:
            - name: ADMIN_TLS_CERT
              description: "The TLS cert for the admin gateway (must be base64 encoded)"
              path: tls.cert
            - name: ADMIN_TLS_KEY
              description: "The TLS key for the admin gateway (must be base64 encoded)"
              path: tls.key
            - name: ADMIN_TLS1_2_SUPPORT
              description: "Add support for TLS 1.2 on this gateway"
              path: tls.supportTLSV1_2
      istio-tenant-gateway:
        uds-istio-config:
          variables:
            - name: TENANT_TLS_CERT
              description: "The TLS cert for the tenant gateway (must be base64 encoded)"
              path: tls.cert
            - name: TENANT_TLS_KEY
              description: "The TLS key for the tenant gateway (must be base64 encoded)"
              path: tls.key
            - name: TENANT_TLS1_2_SUPPORT
              description: "Add support for TLS 1.2 on this gateway"
              path: tls.supportTLSV1_2
        gateway:
          variables:
            - name: TENANT_SERVICE_PORTS
              description: "The ports that are exposed from the tenant gateway LoadBalancer (useful for non-HTTP(S) traffic)"
              path: "service.ports"
      authservice:
        authservice:
          variables:
            - name: AUTHSERVICE_REPLICA_COUNT
              description: "Number of authservice replicas"
              default: 1
              path: replicaCount
      keycloak:
        keycloak:
          variables:
            - name: INSECURE_ADMIN_PASSWORD_GENERATION
              description: "Generate an insecure admin password for dev/test"
              path: insecureAdminPasswordGeneration.enabled
            - name: KEYCLOAK_HA
              description: "Enable Keycloak HA"
              path: autoscaling.enabled
            - name: KEYCLOAK_PG_USERNAME
              description: "Keycloak Postgres username"
              path: postgresql.username
            - name: KEYCLOAK_PG_PASSWORD
              description: "Keycloak Postgres password"
              path: postgresql.password
            - name: KEYCLOAK_PG_DATABASE
              description: "Keycloak Postgres database"
              path: postgresql.database
            - name: KEYCLOAK_PG_HOST
              description: "Keycloak Postgres host"
              path: postgresql.host
            - name: KEYCLOAK_DEVMODE
              description: "Enables Keycloak dev mode"
              path: devMode
            # This is a workaround for Keycloak and Kernel 6.12+ memory issue. It will be removed once
            # https://github.com/defenseunicorns/uds-core/issues/1212 is sorted
            - name: KEYCLOAK_HEAP_OPTIONS
              description: "Sets the JAVA_OPTS_KC_HEAP environment variable in Keycloak"
              path: env[0].value
          values:
            - path: realmInitEnv
              value:
                GOOGLE_IDP_ENABLED: true
                GOOGLE_IDP_ID: "C01881u7t"
                GOOGLE_IDP_SIGNING_CERT: "MIIDdDCCAlygAwIBAgIGAXkza8/+MA0GCSqGSIb3DQEBCwUAMHsxFDASBgNVBAoTC0dvb2dsZSBJbmMuMRYwFAYDVQQHEw1Nb3VudGFpbiBWaWV3MQ8wDQYDVQQDEwZHb29nbGUxGDAWBgNVBAsTD0dvb2dsZSBGb3IgV29yazELMAkGA1UEBhMCVVMxEzARBgNVBAgTCkNhbGlmb3JuaWEwHhcNMjEwNTAzMTgwOTMzWhcNMjYwNTAyMTgwOTMzWjB7MRQwEgYDVQQKEwtHb29nbGUgSW5jLjEWMBQGA1UEBxMNTW91bnRhaW4gVmlldzEPMA0GA1UEAxMGR29vZ2xlMRgwFgYDVQQLEw9Hb29nbGUgRm9yIFdvcmsxCzAJBgNVBAYTAlVTMRMwEQYDVQQIEwpDYWxpZm9ybmlhMIIBIjANBgkqhkiG9w0BAQEFAAOCAQ8AMIIBCgKCAQEAu9en1CO4EriCJ5jzss6TqUmtYMXXRBfsSkdnhVvMx0fYOegxy0d8DouUEEITlPW+YPBG1T72kiV9KGtKVw90ff4Y+siNDNrME81w4K3Zjo6VukvATfD05lVzh9JyO0VxdzBpdRXSJqBOVLo38cwVbyTcX5Nk/nHENjDSN7as3UvbXa7eT4Xswy1GARGAZ3MAaLTZn1+Cctn0MDKniQOS6QDryYgKWz8ko/H4T9XCxgjHJVsL6obezaPZF+pibyyVPCuePssuxUbFHF6yiP5rCfAsK6VTv/8pbYGauGpYHDgnM941RtN2ThltORgi+P9i9wQ8VRBQpEm1RvDXOqJ7OwIDAQABMA0GCSqGSIb3DQEBCwUAA4IBAQB5L26tpco6EgVunmZYBAFiFE+Dhqwvy4J1iKuXApaKhqabeKJ8kBv/pJBnZl7CRF5Pv8dLfhNoNm2BsXbpH91/rhDj9zl/Imkc5ttVGbXbKSBpUaduwBZpsVIX0xCugNPflHFz9kf/zsGWb3X6wO/2eNewj3fr8jNRC/KWQ7otcdqwYbe1BO4yo6FjAIs5L+wCQcc2JjRWgBon4wL25ccX3nH8aMHl4/gz5trKwPqH0/lYcScJmMSRPzHbmd62LlmZE9eWEwuYJ+h8fssTZA9JTMXvkPhg05w2snaM9XdSuXIRo4UtqGpMQC0KRMmwDHbVSluX63wn7iSZD4TGHZGa"
                GOOGLE_IDP_NAME_ID_FORMAT: "urn:oasis:names:tc:SAML:1.1:nameid-format:unspecified"
                GOOGLE_IDP_CORE_ENTITY_ID: "https://sso.uds.dev/realms/uds"
                GOOGLE_IDP_ADMIN_GROUP: "uds-core-dev-admin"
                GOOGLE_IDP_AUDITOR_GROUP: "uds-core-dev-auditor"
            - path: env[0]
              value:
                name: JAVA_OPTS_KC_HEAP
                value: "-XX:MaxRAMPercentage=70 -XX:MinRAMPercentage=70 -XX:InitialRAMPercentage=50 -XX:MaxRAM=1G"
      grafana:
        grafana:
          variables:
            - name: GRAFANA_HA
              description: Enable HA Grafana
              path: autoscaling.enabled
        uds-grafana-config:
          variables:
            - name: GRAFANA_PG_HOST
              description: Grafana postgresql host
              path: postgresql.host
            - name: GRAFANA_PG_PORT
              description: Grafana postgresql port
              path: postgresql.port
            - name: GRAFANA_PG_DATABASE
              description: Grafana postgresql database
              path: postgresql.database
            - name: GRAFANA_PG_PASSWORD
              description: Grafana postgresql password
              path: postgresql.password
            - name: GRAFANA_PG_USER
              description: Grafana postgresql username
              path: postgresql.user
            - name: GRAFANA_PG_SSL_MODE
              description: Grafana postgresql SSL mode
              path: postgresql.ssl_mode
      velero:
        velero:
          values:
            - path: "configuration.backupStorageLocation"
              value:
                - name: default
                  provider: aws
                  bucket: "uds"
                  prefix: "backups"
                  config:
                    region: "uds-dev-stack"
                    s3ForcePathStyle: true
                    s3Url: "http://minio.uds-dev-stack.svc.cluster.local:9000"
                  credential:
                    name: "velero-bucket-credentials"
                    key: "cloud"
      falco:
        falco:
          values:
            - path: "falcosidekick.replicaCount"
              value: 1
        uds-falco-config:
          variables:
            - name: FALCO_SANDBOX_RULES_ENABLED
              description: Enable sandbox rules
              path: sandboxRulesEnabled
            - name: FALCO_INCUBATING_RULES_ENABLED
              description: Enable incubating rules
              path: incubatingRulesEnabled
            - name: FALCO_DISABLED_RULES
              description: Disable specific rules
              path: disabledRules<|MERGE_RESOLUTION|>--- conflicted
+++ resolved
@@ -12,11 +12,7 @@
 packages:
   - name: uds-k3d-dev
     repository: ghcr.io/defenseunicorns/packages/uds-k3d
-<<<<<<< HEAD
     ref: 0.17.0
-=======
-    ref: 0.17.0-airgap
->>>>>>> a8bdc09d
     overrides:
       uds-dev-stack:
         minio:
