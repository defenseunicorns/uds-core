# Copyright 2024 Defense Unicorns
# SPDX-License-Identifier: AGPL-3.0-or-later OR LicenseRef-Defense-Unicorns-Commercial

# yaml-language-server: $schema=https://raw.githubusercontent.com/defenseunicorns/uds-cli/refs/heads/main/uds.schema.json
kind: UDSBundle
metadata:
  name: k3d-core-slim-dev
  description: A UDS bundle for deploying Istio from UDS Core on a development cluster
  # x-release-please-start-version
  version: "0.45.1"
  # x-release-please-end

packages:
  - name: uds-k3d-dev
    repository: ghcr.io/defenseunicorns/packages/uds-k3d
<<<<<<< HEAD
    ref: 0.14.2-airgap
=======
    ref: 0.14.2
>>>>>>> 180c9251
    overrides:
      uds-dev-stack:
        minio:
          variables:
            - name: buckets
              description: "Set Minio Buckets"
              path: buckets
            - name: svcaccts
              description: "Minio Service Accounts"
              path: svcaccts
            - name: users
              description: "Minio Users"
              path: users
            - name: policies
              description: "Minio policies"
              path: policies

  - name: init
    repository: ghcr.io/zarf-dev/packages/init
    ref: v0.56.0

  - name: core-base
    path: ../../build/
    # x-release-please-start-version
    ref: 0.45.1
    # x-release-please-end
    overrides:
      pepr-uds-core:
        module:
          variables:
            - name: PEPR_WATCHER_MEMORY_REQUEST
              description: "Memory requests for the pepr watcher pod"
              path: "watcher.resources.requests.memory"
              default: "64Mi"
            - name: PEPR_ADMISSION_MEMORY_REQUEST
              description: "Memory requests for the pepr admission pods"
              path: "admission.resources.requests.memory"
              default: "64Mi"
            - name: PEPR_WATCHER_CPU_REQUEST
              description: "CPU requests for the pepr watcher pod"
              path: "watcher.resources.requests.cpu"
              default: "100m"
            - name: PEPR_ADMISSION_CPU_REQUEST
              description: "CPU requests for the pepr admission pods"
              path: "admission.resources.requests.cpu"
              default: "100m"
      istio-controlplane:
        istiod:
          variables:
            - name: ISTIOD_MEMORY_REQUEST
              description: "Memory request for Istiod"
              path: "resources.requests.memory"
              default: "1024Mi"
            - name: ISTIOD_CPU_REQUEST
              description: "CPU request for Istiod"
              path: "resources.requests.cpu"
              default: "100m"
            - name: PROXY_MEMORY_REQUEST
              description: "Memory request for the Istio Proxy Sidecar"
              path: "global.proxy.resources.requests.memory"
              default: "40Mi"
            - name: PROXY_MEMORY_LIMIT
              description: "Memory limit for the Istio Proxy Sidecar"
              path: "global.proxy.resources.limits.memory"
              default: "1024Mi"
            - name: PROXY_CPU_REQUEST
              description: "CPU request for the Istio Proxy Sidecar"
              path: "global.proxy.resources.requests.cpu"
              default: "10m"
            - name: PROXY_CPU_LIMIT
              description: "CPU limit for the Istio Proxy Sidecar"
              path: "global.proxy.resources.limits.cpu"
              default: "2000m"
      istio-admin-gateway:
        uds-istio-config:
          variables:
            - name: ADMIN_TLS_CERT
              description: "The TLS cert for the admin gateway (must be base64 encoded)"
              path: tls.cert
            - name: ADMIN_TLS_KEY
              description: "The TLS key for the admin gateway (must be base64 encoded)"
              path: tls.key
            - name: ADMIN_TLS1_2_SUPPORT
              description: "Add support for TLS 1.2 on this gateway"
              path: tls.supportTLSV1_2
      istio-tenant-gateway:
        uds-istio-config:
          variables:
            - name: TENANT_TLS_CERT
              description: "The TLS cert for the tenant gateway (must be base64 encoded)"
              path: tls.cert
            - name: TENANT_TLS_KEY
              description: "The TLS key for the tenant gateway (must be base64 encoded)"
              path: tls.key
            - name: TENANT_TLS1_2_SUPPORT
              description: "Add support for TLS 1.2 on this gateway"
              path: tls.supportTLSV1_2
        gateway:
          variables:
            - name: TENANT_SERVICE_PORTS
              description: "The ports that are exposed from the tenant gateway LoadBalancer (useful for non-HTTP(S) traffic)"
              path: "service.ports"

  - name: core-identity-authorization
    path: ../../build/
    # x-release-please-start-version
    ref: 0.45.1
    # x-release-please-end
    overrides:
      keycloak:
        keycloak:
          variables:
            - name: KEYCLOAK_MEMORY_REQUEST
              description: "Memory request for the Keycloak pod"
              path: "resources.requests.memory"
              default: "512Mi"
            - name: KEYCLOAK_CPU_REQUEST
              description: "CPU request for the Keycloak pod"
              path: "resources.requests.cpu"
              default: "100m"
            - name: KEYCLOAK_MEMORY_LIMIT
              description: "Memory limit for the Keycloak pod"
              path: "resources.limits.memory"
              default: "1Gi"
            - name: KEYCLOAK_CPU_LIMIT
              description: "CPU limit for the Keycloak pod"
              path: "resources.limits.cpu"
              default: "1000m"
            - name: INSECURE_ADMIN_PASSWORD_GENERATION
              description: "Generate an insecure admin password for dev/test"
              path: insecureAdminPasswordGeneration.enabled
            - name: KEYCLOAK_HA
              description: "Enable Keycloak HA"
              path: autoscaling.enabled
            - name: KEYCLOAK_PG_USERNAME
              description: "Keycloak Postgres username"
              path: postgresql.username
            - name: KEYCLOAK_PG_PASSWORD
              description: "Keycloak Postgres password"
              path: postgresql.password
            - name: KEYCLOAK_PG_DATABASE
              description: "Keycloak Postgres database"
              path: postgresql.database
            - name: KEYCLOAK_PG_HOST
              description: "Keycloak Postgres host"
              path: postgresql.host
            - name: KEYCLOAK_DEVMODE
              description: "Enables Keycloak dev mode"
              path: devMode
            # This is a workaround for Keycloak and Kernel 6.12+ memory issue. It will be removed once
            # https://github.com/defenseunicorns/uds-core/issues/1212 is sorted
            - name: KEYCLOAK_HEAP_OPTIONS
              description: "Sets the JAVA_OPTS_KC_HEAP environment variable in Keycloak"
              path: env[0].value
          values:
            - path: realmInitEnv
              value:
                GOOGLE_IDP_ENABLED: true
                GOOGLE_IDP_ID: "C01881u7t"
                GOOGLE_IDP_SIGNING_CERT: "MIIDdDCCAlygAwIBAgIGAXkza8/+MA0GCSqGSIb3DQEBCwUAMHsxFDASBgNVBAoTC0dvb2dsZSBJbmMuMRYwFAYDVQQHEw1Nb3VudGFpbiBWaWV3MQ8wDQYDVQQDEwZHb29nbGUxGDAWBgNVBAsTD0dvb2dsZSBGb3IgV29yazELMAkGA1UEBhMCVVMxEzARBgNVBAgTCkNhbGlmb3JuaWEwHhcNMjEwNTAzMTgwOTMzWhcNMjYwNTAyMTgwOTMzWjB7MRQwEgYDVQQKEwtHb29nbGUgSW5jLjEWMBQGA1UEBxMNTW91bnRhaW4gVmlldzEPMA0GA1UEAxMGR29vZ2xlMRgwFgYDVQQLEw9Hb29nbGUgRm9yIFdvcmsxCzAJBgNVBAYTAlVTMRMwEQYDVQQIEwpDYWxpZm9ybmlhMIIBIjANBgkqhkiG9w0BAQEFAAOCAQ8AMIIBCgKCAQEAu9en1CO4EriCJ5jzss6TqUmtYMXXRBfsSkdnhVvMx0fYOegxy0d8DouUEEITlPW+YPBG1T72kiV9KGtKVw90ff4Y+siNDNrME81w4K3Zjo6VukvATfD05lVzh9JyO0VxdzBpdRXSJqBOVLo38cwVbyTcX5Nk/nHENjDSN7as3UvbXa7eT4Xswy1GARGAZ3MAaLTZn1+Cctn0MDKniQOS6QDryYgKWz8ko/H4T9XCxgjHJVsL6obezaPZF+pibyyVPCuePssuxUbFHF6yiP5rCfAsK6VTv/8pbYGauGpYHDgnM941RtN2ThltORgi+P9i9wQ8VRBQpEm1RvDXOqJ7OwIDAQABMA0GCSqGSIb3DQEBCwUAA4IBAQB5L26tpco6EgVunmZYBAFiFE+Dhqwvy4J1iKuXApaKhqabeKJ8kBv/pJBnZl7CRF5Pv8dLfhNoNm2BsXbpH91/rhDj9zl/Imkc5ttVGbXbKSBpUaduwBZpsVIX0xCugNPflHFz9kf/zsGWb3X6wO/2eNewj3fr8jNRC/KWQ7otcdqwYbe1BO4yo6FjAIs5L+wCQcc2JjRWgBon4wL25ccX3nH8aMHl4/gz5trKwPqH0/lYcScJmMSRPzHbmd62LlmZE9eWEwuYJ+h8fssTZA9JTMXvkPhg05w2snaM9XdSuXIRo4UtqGpMQC0KRMmwDHbVSluX63wn7iSZD4TGHZGa"
                GOOGLE_IDP_NAME_ID_FORMAT: "urn:oasis:names:tc:SAML:1.1:nameid-format:unspecified"
                GOOGLE_IDP_CORE_ENTITY_ID: "https://sso.uds.dev/realms/uds"
                GOOGLE_IDP_ADMIN_GROUP: "uds-core-dev-admin"
                GOOGLE_IDP_AUDITOR_GROUP: "uds-core-dev-auditor"
            - path: env[0]
              value:
                name: JAVA_OPTS_KC_HEAP
                value: "-XX:MaxRAMPercentage=70 -XX:MinRAMPercentage=70 -XX:InitialRAMPercentage=50 -XX:MaxRAM=1G"<|MERGE_RESOLUTION|>--- conflicted
+++ resolved
@@ -13,11 +13,7 @@
 packages:
   - name: uds-k3d-dev
     repository: ghcr.io/defenseunicorns/packages/uds-k3d
-<<<<<<< HEAD
     ref: 0.14.2-airgap
-=======
-    ref: 0.14.2
->>>>>>> 180c9251
     overrides:
       uds-dev-stack:
         minio:
