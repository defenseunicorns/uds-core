kind: UDSBundle
metadata:
  name: k3d-core-istio-dev
  description: A UDS bundle for deploying Istio from UDS Core on a development cluster
  # x-release-please-start-version
  version: "0.15.1"
  # x-release-please-end

packages:
  - name: uds-k3d-dev
    repository: ghcr.io/defenseunicorns/packages/uds-k3d
    # renovate: datasource=github-tags depName=defenseunicorns/uds-k3d versioning=semver
<<<<<<< HEAD
    ref: 0.4.0
=======
    ref: 0.5.0
>>>>>>> 9732f325
    overrides:
      uds-dev-stack:
        minio:
          variables:
            - name: buckets
              description: "Set Minio Buckets"
              path: buckets
            - name: svcaccts
              description: "Minio Service Accounts"
              path: svcaccts
            - name: users
              description: "Minio Users"
              path: users
            - name: policies
              description: "Minio policies"
              path: policies

  - name: init
    repository: ghcr.io/defenseunicorns/packages/init
    # renovate: datasource=github-tags depName=defenseunicorns/zarf versioning=semver
    ref: v0.32.4

  - name: core-istio
    path: ../../build/
    # x-release-please-start-version
    ref: 0.15.1
    # x-release-please-end
    overrides:
      istio-admin-gateway:
        uds-istio-config:
          variables:
            - name: ADMIN_TLS_CERT
              description: "The TLS cert for the admin gateway (must be base64 encoded)"
              path: tls.cert
            - name: ADMIN_TLS_KEY
              description: "The TLS key for the admin gateway (must be base64 encoded)"
              path: tls.key
      istio-tenant-gateway:
        uds-istio-config:
          variables:
            - name: TENANT_TLS_CERT
              description: "The TLS cert for the tenant gateway (must be base64 encoded)"
              path: tls.cert
            - name: TENANT_TLS_KEY
              description: "The TLS key for the tenant gateway (must be base64 encoded)"
              path: tls.key<|MERGE_RESOLUTION|>--- conflicted
+++ resolved
@@ -10,11 +10,7 @@
   - name: uds-k3d-dev
     repository: ghcr.io/defenseunicorns/packages/uds-k3d
     # renovate: datasource=github-tags depName=defenseunicorns/uds-k3d versioning=semver
-<<<<<<< HEAD
-    ref: 0.4.0
-=======
     ref: 0.5.0
->>>>>>> 9732f325
     overrides:
       uds-dev-stack:
         minio:
