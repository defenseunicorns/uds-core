istio:
<<<<<<< HEAD
  - "capabilities/istio/**/*"
neuvector:
  - "capabilities/neuvector/**/*"
=======
  - 'capabilities/istio/**/*'
# neuvector:
#   - 'capabilities/neuvector/**/*'
>>>>>>> aca8cec8
<|MERGE_RESOLUTION|>--- conflicted
+++ resolved
@@ -1,10 +1,4 @@
 istio:
-<<<<<<< HEAD
-  - "capabilities/istio/**/*"
-neuvector:
-  - "capabilities/neuvector/**/*"
-=======
   - 'capabilities/istio/**/*'
 # neuvector:
-#   - 'capabilities/neuvector/**/*'
->>>>>>> aca8cec8
+#   - 'capabilities/neuvector/**/*'