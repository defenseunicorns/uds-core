--- conflicted
+++ resolved
@@ -11,12 +11,11 @@
   - "src/keycloak/**"
   - "src/authservice/**"
 
-<<<<<<< HEAD
 logging:
   - "packages/logging/**"
   - "src/loki/**"
   - "src/vector/**"
-=======
+
 ui:
   - "packages/ui/**"
   - "src/runtime/**"
@@ -27,5 +26,4 @@
 
 backup-restore:
   - "packages/backup-restore/**"
-  - "src/velero/**"
->>>>>>> b1d8015f
+  - "src/velero/**"