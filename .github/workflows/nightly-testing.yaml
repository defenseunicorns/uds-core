name: Nightly Testing

on:
  schedule:
    - cron: '0 6 * * *' # Runs at midnight Mountain every day
  pull_request:
    paths:
      - tasks/iac.yaml
      - .github/workflows/test-eks.yaml
<<<<<<< HEAD
      - .github/workflows/test-rke2.yaml      
      - .github/bundles/eks/*
      - .github/bundles/rke2/*      
      - .github/test-infra/aws/eks/*
      - .github/test-infra/aws/rke2/*
=======
      - .github/bundles/*
      - .github/test-infra/buckets-iac/*
      - .github/test-infra/rds-iac/*
>>>>>>> d532d76f

# Abort prior jobs in the same workflow / PR
concurrency:
  group: test-eks-dev-${{ github.ref }}
  cancel-in-progress: true

jobs:
  # nightly-testing-eks:
  #   name: Test Core on EKS
  #   uses: ./.github/workflows/test-eks.yaml
  #   strategy:
  #     matrix:
  #       flavor: [upstream, registry1, unicorn]
  #     fail-fast: false
  #   with:
  #     flavor: ${{ matrix.flavor }}
  #   secrets: inherit
  nightly-testing-rke2:  
    name: Test Core on RKE2
    uses: ./.github/workflows/test-rke2.yaml
    strategy:
      matrix:
        flavor: [upstream, registry1, unicorn]
      fail-fast: false
    with:
      flavor: ${{ matrix.flavor }}
    secrets: inherit<|MERGE_RESOLUTION|>--- conflicted
+++ resolved
@@ -7,17 +7,12 @@
     paths:
       - tasks/iac.yaml
       - .github/workflows/test-eks.yaml
-<<<<<<< HEAD
       - .github/workflows/test-rke2.yaml      
       - .github/bundles/eks/*
       - .github/bundles/rke2/*      
       - .github/test-infra/aws/eks/*
       - .github/test-infra/aws/rke2/*
-=======
-      - .github/bundles/*
-      - .github/test-infra/buckets-iac/*
       - .github/test-infra/rds-iac/*
->>>>>>> d532d76f
 
 # Abort prior jobs in the same workflow / PR
 concurrency:
