--- conflicted
+++ resolved
@@ -98,11 +98,7 @@
         timeout-minutes: 30
 
       - name: Test UDS Core
-<<<<<<< HEAD
         run: uds run -f tasks/test.yaml uds-core-non-k3d
-=======
-        run: uds run -f tasks/test.yaml uds-core-non-k3d --set EXCLUDED_PACKAGES="metrics-server"
->>>>>>> 4c0d95db
 
       - name: Debug Output
         if: ${{ always() }}
