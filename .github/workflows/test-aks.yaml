--- conflicted
+++ resolved
@@ -30,11 +30,7 @@
     runs-on: ubuntu-latest
     env:
       SHA: ${{ github.sha }}
-<<<<<<< HEAD
-      UDS_REGION: centralus
-=======
       UDS_REGION: usgovvirginia
->>>>>>> 31ec9971
       UDS_RESOURCE_GROUP_NAME: ${{ secrets.AZURE_GOV_RESOURCE_GROUP }}
       UDS_STORAGE_ACCOUNT_NAME: ${{ secrets.AZURE_GOV_STORAGE_ACCOUNT_NAME }}
       UDS_CONTAINER_NAME: ${{ secrets.AZURE_GOV_STORAGE_CONTAINER_NAME }}
@@ -68,10 +64,6 @@
           tenant-id: ${{ secrets.AZURE_GOV_TENANT_ID }}
           subscription-id: ${{ secrets.AZURE_GOV_SUBSCRIPTION_ID }}
           environment: 'AzureUSGovernment'
-<<<<<<< HEAD
-          #audience: "api://AzureADTokenExchangeUSGov"
-=======
->>>>>>> 31ec9971
 
       - name: Environment setup
         uses: ./.github/actions/setup
