# Copyright 2024 Defense Unicorns
# SPDX-License-Identifier: AGPL-3.0-or-later OR LicenseRef-Defense-Unicorns-Commercial

name: save-logs
description: "Save debug logs"

inputs:
  suffix:
    description: "Suffix to append to the debug log"
    required: false
    default: ""
  distro:
    description: "Kubernetes distribution used in this CI run"
    required: false
    default: "k3d"

runs:
  using: composite
  steps:
    - name: Pull logs from containerd
      if: ${{ inputs.distro == 'k3d' }}
      run: |
        CONTAINER_NAME="k3d-uds-server-0"
        if docker ps | grep -q "$CONTAINER_NAME"; then
          echo "Container $CONTAINER_NAME is running. Proceeding with log copy..."
          docker cp ${CONTAINER_NAME}:/var/log/ /tmp/uds-containerd-logs
        else
          echo "Container $CONTAINER_NAME is not running. Skipping log copy."
        fi
      shell: bash

    - name: Dump Node Logs
      if: ${{ inputs.distro == 'k3d' }}
      run: |
        docker ps --filter "name=k3d" --format "{{.Names}}" | while read line; do
          docker logs "$line" 2> /tmp/$line.log
        done
      shell: bash

    - name: Fix log permissions
      run: |
        sudo chown $USER /tmp/zarf-*.log || echo ""
        sudo chown $USER /tmp/uds-*.log || echo ""
      shell: bash

    - name: Move Playwright Artifacts
      if: ${{ inputs.distro == 'k3d' }} # Currently only run on k3d
      run: |
        sudo mkdir -p /tmp/playwright
        sudo mv test/playwright/.playwright/* /tmp/playwright || true
      shell: bash

<<<<<<< HEAD
    # Additional/specific debug for non-k3d clusters
    - name: Pepr Debug
      if: ${{ inputs.distro != 'k3d' }}
      run: |
        echo "::group::Pepr Pod Status and Metrics"
        uds zarf tools kubectl top pods -n pepr-system
        uds zarf tools kubectl get pods -n pepr-system
        echo "::endgroup::"
        echo "::group::Fetch pepr logs"
        uds zarf tools kubectl logs -n pepr-system -l app=pepr-uds-core --tail -1 > /tmp/pepr-logs.log
        uds zarf tools kubectl logs -n pepr-system -l app=pepr-uds-core --tail -1 --previous > /tmp/pepr-previous-logs.log || true
        uds zarf tools kubectl logs -n pepr-system -l app=pepr-uds-core-watcher --tail -1 > /tmp/pepr-watcher-logs.log
        uds zarf tools kubectl logs -n pepr-system -l app=pepr-uds-core-watcher --tail -1 --previous > /tmp/pepr-watcher-previous-logs.log || true
        echo "::endgroup::"
        echo "::group::Describe Failed Packages"
        FAILED_PACKAGES=($(uds zarf tools kubectl get package -A -o jsonpath="{range .items[?(@.status.phase!='Ready')]}{.metadata.name}{','}{.metadata.namespace}{'\n'}{end}")); for PACKAGE in "${FAILED_PACKAGES[@]}"; do PACKAGE_NAME=$(echo "$PACKAGE" | awk -F "," '{print $1}'); PACKAGE_NAMESPACE=$(echo "$PACKAGE" | awk -F "," '{print $2}'); uds zarf tools kubectl describe "$PACKAGE_NAME" -n "$PACKAGE_NAMESPACE"; echo; done
        echo "::endgroup::"
      shell: bash

    - uses: actions/upload-artifact@b4b15b8c7c6ac21ea08fcf65892d2ee8f75cf882 # v4.4.3
=======
    - uses: actions/upload-artifact@6f51ac03b9356f520e9adb1b1b7802705f340c2b # v4.5.0
>>>>>>> 8bbf6b3d
      with:
        name: debug-log${{ inputs.suffix }}
        retention-days: 7
        path: |
          /tmp/zarf-*.log
          /tmp/uds-*.log
          /tmp/maru-*.log
          /tmp/debug-*.log
          /tmp/uds-containerd-logs
          /tmp/k3d-uds-*.log
          /tmp/playwright/output
          /tmp/playwright/reports
          /tmp/pepr-*.log<|MERGE_RESOLUTION|>--- conflicted
+++ resolved
@@ -50,7 +50,6 @@
         sudo mv test/playwright/.playwright/* /tmp/playwright || true
       shell: bash
 
-<<<<<<< HEAD
     # Additional/specific debug for non-k3d clusters
     - name: Pepr Debug
       if: ${{ inputs.distro != 'k3d' }}
@@ -70,10 +69,7 @@
         echo "::endgroup::"
       shell: bash
 
-    - uses: actions/upload-artifact@b4b15b8c7c6ac21ea08fcf65892d2ee8f75cf882 # v4.4.3
-=======
     - uses: actions/upload-artifact@6f51ac03b9356f520e9adb1b1b7802705f340c2b # v4.5.0
->>>>>>> 8bbf6b3d
       with:
         name: debug-log${{ inputs.suffix }}
         retention-days: 7
