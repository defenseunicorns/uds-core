--- conflicted
+++ resolved
@@ -6,13 +6,13 @@
 description: "UDS Environment Setup"
 inputs:
   ghToken:
-    description: 'GITHUB_TOKEN'
+    description: "GITHUB_TOKEN"
     required: true
   registry1Username:
-    description: 'IRON_BANK_ROBOT_USERNAME'
+    description: "IRON_BANK_ROBOT_USERNAME"
     required: true
   registry1Password:
-    description: 'IRON_BANK_ROBOT_PASSWORD'
+    description: "IRON_BANK_ROBOT_PASSWORD"
     required: true
   chainguardIdentity:
     description: "ID for Chainguard Identity"
@@ -28,15 +28,8 @@
 
     - name: Install k3d
       shell: bash
-<<<<<<< HEAD
-      run: curl -s https://raw.githubusercontent.com/k3d-io/k3d/main/install.sh | TAG=v5.7.3 bash
-
-    - name: Set up Homebrew
-      uses: Homebrew/actions/setup-homebrew@master
-=======
       # renovate: datasource=github-tags depName=k3d-io/k3d versioning=semver
       run: curl -s https://raw.githubusercontent.com/k3d-io/k3d/main/install.sh | TAG=v5.7.4 bash
->>>>>>> a9cf1f2b
 
     - name: Install UDS CLI
       uses: defenseunicorns/setup-uds@b987a32bac3baeb67bfb08f5e1544e2f9076ee8a # v1.0.0
