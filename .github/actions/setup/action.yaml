# action.yml
name: "Setup Environment"
description: "UDS Environment Setup"
inputs:
  gh_token:
    description: 'GITHUB_TOKEN'
    required: true
  ib_user:
    description: 'IRON_BANK_ROBOT_USERNAME'
    required: true
  ib_password:
    description: 'IRON_BANK_ROBOT_PASSWORD'
    required: true

runs:
  using: "composite"
  steps:
    - name: Use Node.js latest
      uses: actions/setup-node@60edb5dd545a775178f52524783378180af0d1f8 # v4.0.2
      with:
        node-version: 20

    - name: Install k3d
      shell: bash
      run: curl -s https://raw.githubusercontent.com/k3d-io/k3d/main/install.sh | TAG=v5.6.0 bash

    - name: Set up Homebrew
      uses: Homebrew/actions/setup-homebrew@master

    - name: Install UDS CLI
      shell: bash
      # renovate: datasource=github-tags depName=defenseunicorns/uds-cli versioning=semver
      run: brew install defenseunicorns/tap/uds@0.8.1

    - name: Login to GHCR
      uses: docker/login-action@343f7c4344506bcbf9b4de18042ae17996df046d # v3
      with:
        registry: ghcr.io
        username: dummy
        password: ${{ inputs.gh_token }}

<<<<<<< HEAD
    # Retries intermittent registry1 login action
    - uses: Wandalen/wretry.action@0f47298855b1e679b5f7d95b2135e3c0813b0f01
=======
    - name: Login to registry1
      uses: docker/login-action@343f7c4344506bcbf9b4de18042ae17996df046d # v3
>>>>>>> bfab11e3
      with:
        registry: registry1.dso.mil
        username: ${{ inputs.ib_user }}
        password: ${{ inputs.ib_password }}<|MERGE_RESOLUTION|>--- conflicted
+++ resolved
@@ -39,13 +39,8 @@
         username: dummy
         password: ${{ inputs.gh_token }}
 
-<<<<<<< HEAD
-    # Retries intermittent registry1 login action
-    - uses: Wandalen/wretry.action@0f47298855b1e679b5f7d95b2135e3c0813b0f01
-=======
     - name: Login to registry1
       uses: docker/login-action@343f7c4344506bcbf9b4de18042ae17996df046d # v3
->>>>>>> bfab11e3
       with:
         registry: registry1.dso.mil
         username: ${{ inputs.ib_user }}
