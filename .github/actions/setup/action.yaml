--- conflicted
+++ resolved
@@ -9,11 +9,7 @@
       uses: defenseunicorns/setup-zarf@main
       with:
         # renovate: datasource=github-tags depName=defenseunicorns/zarf versioning=semver
-<<<<<<< HEAD
-        version: v0.31.4
-=======
         version: v0.32.1
->>>>>>> fa00eb07
         download-init-package: true
 
     - name: Use Node.js latest
