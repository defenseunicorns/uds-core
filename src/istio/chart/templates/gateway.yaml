{{- $domain := .Values.domain }}
{{- if .Values.tls }}
apiVersion: networking.istio.io/v1beta1
kind: Gateway
metadata:
  name: {{ .Values.name }}-gateway
  namespace: {{ .Release.Namespace }}
<<<<<<< HEAD
  annotations:
    
=======
>>>>>>> 9eba3afb
spec:
  selector:
    app: {{ .Values.name }}-ingressgateway
  servers:
<<<<<<< HEAD
    {{ range $tls := .Values.tls }}
    - hosts:
        {{- range $tls.hosts | default (list "*") }}
        - "{{ . }}.{{ $domain }}"
        {{- end }}
      port:
        name: "http-{{ $tls.name }}"
=======
    {{ range $name,$server := .Values.tls.servers }}
    - hosts:
        {{- range $server.hosts | default (list "*") }}
        - "{{ . }}.{{ $domain }}"
        {{- end }}
      port:
        name: "http-{{ $name }}"
>>>>>>> 9eba3afb
        number: 80
        protocol: HTTP
      tls:
        httpsRedirect: true
    - hosts:
<<<<<<< HEAD
        {{- range $tls.hosts | default (list "*") }}
        - "{{ . }}.{{ $domain }}"
        {{- end }}
      port:
        name: "https-{{ $tls.name }}"
        number: 443
        protocol: HTTPS
      tls:
        mode: {{ $tls.mode }}
        {{- if ne $tls.mode "PASSTHROUGH" }}
        credentialName: {{ $tls.name }}
        # minProtocolVersion: TLSV1_3
        {{- end }}
    {{ end }}
      
=======
        {{- range $server.hosts | default (list "*") }}
        - "{{ . }}.{{ $domain }}"
        {{- end }}
      port:
        name: "https-{{ $name }}"
        number: 443
        protocol: HTTPS
      tls:
        mode: {{ $server.mode }}
        {{- if ne $server.mode "PASSTHROUGH" }}
        credentialName: gateway-tls
        minProtocolVersion: TLSV1_3
        {{- end }}
    {{ end }}
{{ end }}
>>>>>>> 9eba3afb
<|MERGE_RESOLUTION|>--- conflicted
+++ resolved
@@ -5,24 +5,10 @@
 metadata:
   name: {{ .Values.name }}-gateway
   namespace: {{ .Release.Namespace }}
-<<<<<<< HEAD
-  annotations:
-    
-=======
->>>>>>> 9eba3afb
 spec:
   selector:
     app: {{ .Values.name }}-ingressgateway
   servers:
-<<<<<<< HEAD
-    {{ range $tls := .Values.tls }}
-    - hosts:
-        {{- range $tls.hosts | default (list "*") }}
-        - "{{ . }}.{{ $domain }}"
-        {{- end }}
-      port:
-        name: "http-{{ $tls.name }}"
-=======
     {{ range $name,$server := .Values.tls.servers }}
     - hosts:
         {{- range $server.hosts | default (list "*") }}
@@ -30,29 +16,11 @@
         {{- end }}
       port:
         name: "http-{{ $name }}"
->>>>>>> 9eba3afb
         number: 80
         protocol: HTTP
       tls:
         httpsRedirect: true
     - hosts:
-<<<<<<< HEAD
-        {{- range $tls.hosts | default (list "*") }}
-        - "{{ . }}.{{ $domain }}"
-        {{- end }}
-      port:
-        name: "https-{{ $tls.name }}"
-        number: 443
-        protocol: HTTPS
-      tls:
-        mode: {{ $tls.mode }}
-        {{- if ne $tls.mode "PASSTHROUGH" }}
-        credentialName: {{ $tls.name }}
-        # minProtocolVersion: TLSV1_3
-        {{- end }}
-    {{ end }}
-      
-=======
         {{- range $server.hosts | default (list "*") }}
         - "{{ . }}.{{ $domain }}"
         {{- end }}
@@ -67,5 +35,4 @@
         minProtocolVersion: TLSV1_3
         {{- end }}
     {{ end }}
-{{ end }}
->>>>>>> 9eba3afb
+{{ end }}