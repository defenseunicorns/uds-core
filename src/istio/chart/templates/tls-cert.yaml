--- conflicted
+++ resolved
@@ -1,13 +1,3 @@
-<<<<<<< HEAD
-{{- $ns := .Release.Namespace -}}
-{{ range $tls := .Values.tls }}
-{{ if ne $tls.mode "PASSTHROUGH" }}
-apiVersion: v1
-kind: Secret
-metadata:
-  name: {{ $tls.name }}
-  namespace: {{ $ns }}
-=======
 {{- $tls := .Values.tls }}
 {{ if $tls.cert }}
 apiVersion: v1
@@ -15,15 +5,10 @@
 metadata:
   name: gateway-tls
   namespace: {{ .Release.Namespace }}
->>>>>>> 9eba3afb
 data:
   tls.crt: {{ $tls.cert }}
   tls.key: {{ $tls.key }}
   cacert: {{ $tls.cacert }}
 type: kubernetes.io/tls
 ---
-<<<<<<< HEAD
-{{ end }}
-=======
->>>>>>> 9eba3afb
 {{ end }}