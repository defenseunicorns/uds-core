# The gateway name prefix
name: change-me

# Domain name for the gateway
domain: "###ZARF_VAR_DOMAIN###"

# tls:
<<<<<<< HEAD
#   # Name of the gateway port to use for TLS
#   - name: https

#     # The TLS mode for the gateway. One of `SIMPLE`, `MUTUAL`, 'OPTIONAL_MUTUAL', `PASSTHROUGH`
#     mode: SIMPLE

#     # Hosts to add to this gateway
#     hosts:
#       - "*"

#     # The secret name for the TLS certificate when not using passthrough mode
#     secretName: gw-cert

#     # For TLS SIMPLE mode, the TLS certificate data for the gateway (base64 encoded)
#     cert: ""

#     # For TLS SIMPLE mode, the TLS key data for the gateway (base64 encoded)
#     key: ""

#     # For mTLS mode, the CA certificate data for the gateway (base64 encoded)
#     cacert: ""
=======
#   # The TLS certificate for the gateway, if not in 'PASSTHROUGH' mode (base64 encoded)
#   cert: ""

#   # The TLS key for the gateway, if not in 'PASSTHROUGH' mode (base64 encoded)
#   key: ""

#   # The CA certificate for the gateway when using `MUTUAL' or 'OPTIONAL_MUTUAL' (base64 encoded)
#   cacert: ""

#   # Map of gateway server entries
#   servers:
#     # Name of the gateway port to use for TLS, this is effectively a "list" in map form
#     https:
#       # The TLS mode for the gateway. One of `SIMPLE`, `MUTUAL`, 'OPTIONAL_MUTUAL', `PASSTHROUGH`
#       mode: SIMPLE

#       # Hosts to add to this gateway
#       hosts:
#         - "*"
>>>>>>> 9eba3afb
<|MERGE_RESOLUTION|>--- conflicted
+++ resolved
@@ -5,29 +5,6 @@
 domain: "###ZARF_VAR_DOMAIN###"
 
 # tls:
-<<<<<<< HEAD
-#   # Name of the gateway port to use for TLS
-#   - name: https
-
-#     # The TLS mode for the gateway. One of `SIMPLE`, `MUTUAL`, 'OPTIONAL_MUTUAL', `PASSTHROUGH`
-#     mode: SIMPLE
-
-#     # Hosts to add to this gateway
-#     hosts:
-#       - "*"
-
-#     # The secret name for the TLS certificate when not using passthrough mode
-#     secretName: gw-cert
-
-#     # For TLS SIMPLE mode, the TLS certificate data for the gateway (base64 encoded)
-#     cert: ""
-
-#     # For TLS SIMPLE mode, the TLS key data for the gateway (base64 encoded)
-#     key: ""
-
-#     # For mTLS mode, the CA certificate data for the gateway (base64 encoded)
-#     cacert: ""
-=======
 #   # The TLS certificate for the gateway, if not in 'PASSTHROUGH' mode (base64 encoded)
 #   cert: ""
 
@@ -46,5 +23,4 @@
 
 #       # Hosts to add to this gateway
 #       hosts:
-#         - "*"
->>>>>>> 9eba3afb
+#         - "*"