name: passthrough

tls:
<<<<<<< HEAD
  - name: passthrough
    mode: PASSTHROUGH
=======
  servers:
    passthrough:
      mode: PASSTHROUGH
>>>>>>> 9eba3afb
<|MERGE_RESOLUTION|>--- conflicted
+++ resolved
@@ -1,11 +1,6 @@
 name: passthrough
 
 tls:
-<<<<<<< HEAD
-  - name: passthrough
-    mode: PASSTHROUGH
-=======
   servers:
     passthrough:
-      mode: PASSTHROUGH
->>>>>>> 9eba3afb
+      mode: PASSTHROUGH