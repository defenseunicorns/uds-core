--- conflicted
+++ resolved
@@ -24,13 +24,9 @@
         files:
           - "manifests/envoy-filters.yaml"
           - "manifests/peer-authentication.yaml"
-<<<<<<< HEAD
-          - "manifests/hack-pepr.yaml"
-=======
           - "manifests/pepr-istio-config.yaml"
     actions:
       onDeploy:
         after:
           - description: "Ensure istio-injection is enabled for Pepr"
-            cmd: "./zarf tools kubectl label namespace pepr-system istio-injection=enabled --overwrite"
->>>>>>> 9eba3afb
+            cmd: "./zarf tools kubectl label namespace pepr-system istio-injection=enabled --overwrite"