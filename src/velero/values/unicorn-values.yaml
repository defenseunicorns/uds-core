--- conflicted
+++ resolved
@@ -8,12 +8,7 @@
 kubectl:
   image:
     repository: quay.io/rfcurated/kubectl
-<<<<<<< HEAD
-    tag: 1.34.0-jammy-scratch-fips-rfcurated
-=======
     tag: 1.34.1-jammy-scratch-fips-rfcurated
-
->>>>>>> f6915c68
 initContainers:
   - name: velero-plugin-for-aws
     image: quay.io/rfcurated/velero/velero-plugin-for-aws:1.13.0-jammy-scratch-fips-rfcurated
