--- conflicted
+++ resolved
@@ -37,10 +37,9 @@
         valuesFiles:
           - values/registry1-values.yaml
     images:
-<<<<<<< HEAD
-      - registry1.dso.mil/ironbank/opensource/grafana/grafana:10.4.2
-      - registry1.dso.mil/ironbank/redhat/ubi/ubi9-minimal:9.3
-      - registry1.dso.mil/ironbank/kiwigrid/k8s-sidecar:1.26.1
+      - registry1.dso.mil/ironbank/opensource/grafana/grafana:11.1.0
+      - registry1.dso.mil/ironbank/redhat/ubi/ubi9-minimal:9.4
+      - registry1.dso.mil/ironbank/kiwigrid/k8s-sidecar:1.27.4
 
   - name: grafana
     required: true
@@ -53,12 +52,7 @@
         valuesFiles:
           - values/unicorn-values.yaml
     images:
-      - cgr.dev/du-uds-defenseunicorns/grafana-fips:10.4.3
+      - cgr.dev/du-uds-defenseunicorns/grafana-fips:10.4.5 # waiting on 11.1.0
       - cgr.dev/du-uds-defenseunicorns/busybox-fips:1.36.1
-      - cgr.dev/du-uds-defenseunicorns/curl:8.8.0
-      - cgr.dev/du-uds-defenseunicorns/k8s-sidecar-fips:1.27.4
-=======
-      - registry1.dso.mil/ironbank/opensource/grafana/grafana:11.1.0
-      - registry1.dso.mil/ironbank/redhat/ubi/ubi9-minimal:9.4
-      - registry1.dso.mil/ironbank/kiwigrid/k8s-sidecar:1.27.4
->>>>>>> 20889f29
+      - cgr.dev/du-uds-defenseunicorns/curl-fips:8.8.0
+      - cgr.dev/du-uds-defenseunicorns/k8s-sidecar-fips:1.27.4