--- conflicted
+++ resolved
@@ -16,12 +16,9 @@
 grafana.ini:
   server:
     root_url: https://grafana.admin.###ZARF_VAR_DOMAIN###
-<<<<<<< HEAD
-=======
   auth:
     # Disable the login form to force users to use SSO
     disable_login_form: true
->>>>>>> 9eba3afb
   auth.generic_oauth:
     # https://grafana.com/docs/grafana/latest/setup-grafana/configure-security/configure-authentication/keycloak/
     enabled: true
@@ -32,19 +29,11 @@
     login_attribute_path: preferred_username
     name_attribute_path: name
     name: UDS Identity Service
-<<<<<<< HEAD
-    auth_url: https://keycloak.admin.###ZARF_VAR_DOMAIN###/realms/uds/protocol/openid-connect/auth
-=======
     auth_url: https://sso.###ZARF_VAR_DOMAIN###/realms/uds/protocol/openid-connect/auth
->>>>>>> 9eba3afb
     token_url: http://keycloak-http.keycloak.svc.cluster.local:8080/realms/uds/protocol/openid-connect/token
     allow_sign_up: true
     # Require a UDS Core group to access Grafana
     role_attribute_path: "contains(groups[], '/UDS Core/Admin') && 'Admin' || contains(groups[], '/UDS Core/Auditor') && 'Viewer' || 'Unauthorized'"
-<<<<<<< HEAD
-    role_attribute_strict: true
-=======
     role_attribute_strict: true
     # Automatically redirect to the SSO login page
-    auto_login: true
->>>>>>> 9eba3afb
+    auto_login: true