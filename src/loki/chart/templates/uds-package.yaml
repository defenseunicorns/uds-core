# Copyright 2024 Defense Unicorns
# SPDX-License-Identifier: AGPL-3.0-or-later OR LicenseRef-Defense-Unicorns-Commercial

apiVersion: uds.dev/v1alpha1
kind: Package
metadata:
  name: loki
  namespace: {{ .Release.Namespace }}
spec:
  network:
    serviceMesh:
      mode: ambient
    allow:
      # Permit intra-namespace communication for gateway -> loki read/write
      - direction: Ingress
        remoteGenerated: IntraNamespace

      - direction: Egress
        remoteGenerated: IntraNamespace

      - direction: Ingress
        selector:
          app.kubernetes.io/name: loki
        remoteNamespace: grafana
        remoteSelector:
          app.kubernetes.io/name: grafana
        remoteServiceAccount: grafana
        ports:
          - 8080
        description: "Grafana Log Queries"

      - direction: Ingress
        selector:
          app.kubernetes.io/name: loki
        remoteNamespace: monitoring
        remoteSelector:
          app.kubernetes.io/name: prometheus
        remoteServiceAccount: kube-prometheus-stack-prometheus
        ports:
          - 3100
        description: "Prometheus Metrics"

      - direction: Ingress
        selector:
          app.kubernetes.io/name: loki
        remoteNamespace: vector
        remoteSelector:
          app.kubernetes.io/name: vector
        remoteServiceAccount: vector
        ports:
          - 8080
        description: "Vector Log Storage"

      - direction: Ingress
        selector:
          app.kubernetes.io/name: loki
        remoteNamespace: falco
        remoteSelector:
          app.kubernetes.io/name: falcosidekick
        remoteServiceAccount: falco-falcosidekick
        ports:
          - 8080
        description: "Falco Sidekick Events"

<<<<<<< HEAD
=======
      - direction: Egress
        selector:
          app.kubernetes.io/name: loki
        remoteNamespace: monitoring
        remoteSelector:
          app.kubernetes.io/name: alertmanager
        ports:
          - 9093
        description: "Loki Ruler Alerts to Alertmanager"

      - direction: Egress
        selector:
          app.kubernetes.io/name: loki
        remoteNamespace: monitoring
        remoteSelector:
          app.kubernetes.io/name: prometheus
        ports:
          - 9090
        description: "Loki Ruler Recording Rules to Prometheus"

>>>>>>> 5d5442f7
      # Egress for S3 connections
      - direction: Egress
        selector:
          app.kubernetes.io/name: loki
        description: Storage
        {{- if .Values.storage.internal.enabled }}
        remoteSelector:
          {{- .Values.storage.internal.remoteSelector | toYaml | nindent 10 }}
        remoteNamespace: {{ .Values.storage.internal.remoteNamespace }}
        {{- else if .Values.storage.egressCidr }}
        remoteCidr: {{ .Values.storage.egressCidr }}
        {{- else }}
        remoteGenerated: Anywhere
        {{- end }}

      # Custom rules for additional networking access
      {{- with .Values.additionalNetworkAllow }}
      {{ toYaml . | nindent 6 }}
      {{- end }}<|MERGE_RESOLUTION|>--- conflicted
+++ resolved
@@ -62,8 +62,6 @@
           - 8080
         description: "Falco Sidekick Events"
 
-<<<<<<< HEAD
-=======
       - direction: Egress
         selector:
           app.kubernetes.io/name: loki
@@ -84,7 +82,6 @@
           - 9090
         description: "Loki Ruler Recording Rules to Prometheus"
 
->>>>>>> 5d5442f7
       # Egress for S3 connections
       - direction: Egress
         selector:
