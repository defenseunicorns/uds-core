--- conflicted
+++ resolved
@@ -31,7 +31,6 @@
       insecure: false
   commonConfig:
     replication_factor: 1
-<<<<<<< HEAD
   schemaConfig:
     configs:
       - from: 2023-04-01
@@ -48,12 +47,10 @@
         index:
           prefix: loki_tsdb_
           period: 24h
-=======
   limits_config:
     split_queries_by_interval: "30m"
   query_scheduler:
     max_outstanding_requests_per_tenant: 32000 # This is the default in Loki 3.0
->>>>>>> 5fa889c5
   extraMemberlistConfig:
     rejoin_interval: 120s
   auth_enabled: false
