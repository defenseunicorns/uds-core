--- conflicted
+++ resolved
@@ -32,11 +32,9 @@
         valuesFiles:
           - ./values/registry1-values.yaml
     images:
-<<<<<<< HEAD
       - registry1.dso.mil/ironbank/opensource/grafana/loki:3.0.0
       - registry1.dso.mil/ironbank/opensource/nginx/nginx-alpine:1.26.0
       - registry1.dso.mil/ironbank/opensource/memcached/memcached:1.6.27
-=======
       - registry1.dso.mil/ironbank/opensource/grafana/loki:2.9.6
       - registry1.dso.mil/ironbank/opensource/nginx/nginx-alpine:1.25.3
 
@@ -52,6 +50,5 @@
         valuesFiles:
           - ./values/unicorn-values.yaml
     images:
-      - cgr.dev/du-uds-defenseunicorns/loki:2.9.8
-      - cgr.dev/du-uds-defenseunicorns/nginx-fips:1.27.0
->>>>>>> 5fa889c5
+      - cgr.dev/du-uds-defenseunicorns/loki:3.0.0
+      - cgr.dev/du-uds-defenseunicorns/nginx-fips:1.27.0