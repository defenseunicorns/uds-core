--- conflicted
+++ resolved
@@ -51,10 +51,6 @@
         valuesFiles:
           - ./values/unicorn-values.yaml
     images:
-<<<<<<< HEAD
-      - cgr.dev/du-uds-defenseunicorns/loki-fips:3.4.3
-=======
-      - cgr.dev/du-uds-defenseunicorns/loki:3.5.0
->>>>>>> ff504c02
+      - cgr.dev/du-uds-defenseunicorns/loki-fips:3.5.0
       - cgr.dev/du-uds-defenseunicorns/nginx-fips:1.27.5
       - cgr.dev/du-uds-defenseunicorns/memcached-fips:1.6.38