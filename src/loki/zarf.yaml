--- conflicted
+++ resolved
@@ -20,7 +20,9 @@
           - ./values/upstream-values.yaml
     images:
       - docker.io/grafana/loki:3.4.3
+      - docker.io/grafana/loki:3.4.3
       - docker.io/nginxinc/nginx-unprivileged:1.27-alpine
+      - docker.io/memcached:1.6.38-alpine
       - docker.io/memcached:1.6.38-alpine
 
   - name: loki
@@ -52,9 +54,5 @@
           - ./values/unicorn-values.yaml
     images:
       - cgr.dev/du-uds-defenseunicorns/loki:3.4.3
-<<<<<<< HEAD
-      - cgr.dev/du-uds-defenseunicorns/nginx-fips:1.27.4
-=======
       - cgr.dev/du-uds-defenseunicorns/nginx-fips:1.27.5
->>>>>>> b9c37a48
       - cgr.dev/du-uds-defenseunicorns/memcached:1.6.38