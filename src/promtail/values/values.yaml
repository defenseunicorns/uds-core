config:
  clients:
    - url: 'http://loki-gateway.loki.svc.cluster.local:80/loki/api/v1/push'
  snippets:
    extraScrapeConfigs: >
      - job_name: systemd-messages
        static_configs:
          - targets: [localhost]
            labels:
              job: varlogs
              host: "${NODE_HOSTNAME}"
              __path__: /var/log/*
        relabel_configs:
          - source_labels:
            - __journal_systemd_unit
            target_label: systemd_unit
          - source_labels:
            - __journal_hostname
            target_label: nodename
          - source_labels:
            - __journal_syslog_identifier
            target_label: syslog_identifier
<<<<<<< HEAD
  
image:
  registry: cgr.dev
  repository: chainguard/promtail
  tag: latest
sidecar:
  configReloader:
    enabled: false
    image:
      registry: cgr.dev
      repository: chainguard/configmap-reload
      tag: latest
=======

>>>>>>> 10772e2c
containerSecurityContext:
  allowPrivilegeEscalation: false
  capabilities:
    drop:
      - ALL
  privileged: false
  readOnlyRootFilesystem: true
  runAsUser: 0
  seLinuxOptions:
    type: spc_t
extraArgs:
  - '-config.expand-env=true'

extraEnv:
  - name: NODE_HOSTNAME
    valueFrom:
      fieldRef:
        fieldPath: spec.nodeName

extraVolumes:
  - hostPath:
      path: /var/log
    name: varlog
  - hostPath:
      path: /etc
    name: machine-id

extraVolumeMounts:
  - mountPath: /var/log
    name: varlog
    readOnly: true
  - mountPath: /etc/machine-id
    name: machine-id
    readOnly: true
    subPath: machine-id

resources:
  limits:
    cpu: 500m
    memory: 750Mi
  requests:
    cpu: 100m
    memory: 256Mi

# Below fails individual test when enabled since the crd is not there
serviceMonitor:
  annotations: {}
  enabled: false
  interval: null
  labels: {}
  metricRelabelings: []
  namespace: null
  namespaceSelector: {}
  prometheusRule:
    additionalLabels: {}
    enabled: false
    rules: []
  relabelings: []
  scheme: https
  scrapeTimeout: null
  targetLabels: []
  tlsConfig:
    caFile: /etc/prom-certs/root-cert.pem
    certFile: /etc/prom-certs/cert-chain.pem
    insecureSkipVerify: true
    keyFile: /etc/prom-certs/key.pem<|MERGE_RESOLUTION|>--- conflicted
+++ resolved
@@ -1,6 +1,7 @@
 config:
   clients:
     - url: 'http://loki-gateway.loki.svc.cluster.local:80/loki/api/v1/push'
+
   snippets:
     extraScrapeConfigs: >
       - job_name: systemd-messages
@@ -20,22 +21,7 @@
           - source_labels:
             - __journal_syslog_identifier
             target_label: syslog_identifier
-<<<<<<< HEAD
-  
-image:
-  registry: cgr.dev
-  repository: chainguard/promtail
-  tag: latest
-sidecar:
-  configReloader:
-    enabled: false
-    image:
-      registry: cgr.dev
-      repository: chainguard/configmap-reload
-      tag: latest
-=======
 
->>>>>>> 10772e2c
 containerSecurityContext:
   allowPrivilegeEscalation: false
   capabilities:
