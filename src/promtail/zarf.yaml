kind: ZarfPackageConfig
metadata:
  name: uds-core-promtail
  description: "UDS Core Promtail"
  url: "https://grafana.com/docs/loki/latest/"

components:
  - name: promtail
    required: true
    description: "Deploy Promtail"
    only:
      flavor: upstream
    import:
      path: common
    charts:
      - name: promtail
        valuesFiles:
          - values/upstream-values.yaml
    images:
      - ghcr.io/jimmidyson/configmap-reload:v0.13.1
      - docker.io/grafana/promtail:3.1.0

  - name: promtail
    required: true
    description: "Deploy Promtail"
    only:
      flavor: registry1
    import:
      path: common
    charts:
      - name: promtail
        valuesFiles:
          - values/registry1-values.yaml
    images:
<<<<<<< HEAD
      - registry1.dso.mil/ironbank/opensource/jimmidyson/configmap-reload:v0.12.0
      - registry1.dso.mil/ironbank/opensource/grafana/promtail:v2.9.6

  - name: promtail
    required: true
    description: "Deploy Promtail"
    only:
      flavor: unicorn
    import:
      path: common
    charts:
      - name: promtail
        valuesFiles:
          - values/unicorn-values.yaml
    images:
      - cgr.dev/du-uds-defenseunicorns/configmap-reload-fips:0.12.0
      - cgr.dev/du-uds-defenseunicorns/promtail:3.0.0
=======
      - registry1.dso.mil/ironbank/opensource/jimmidyson/configmap-reload:v0.13.1
      - registry1.dso.mil/ironbank/opensource/grafana/promtail:v3.1.0
>>>>>>> 20889f29
<|MERGE_RESOLUTION|>--- conflicted
+++ resolved
@@ -32,9 +32,8 @@
         valuesFiles:
           - values/registry1-values.yaml
     images:
-<<<<<<< HEAD
-      - registry1.dso.mil/ironbank/opensource/jimmidyson/configmap-reload:v0.12.0
-      - registry1.dso.mil/ironbank/opensource/grafana/promtail:v2.9.6
+      - registry1.dso.mil/ironbank/opensource/jimmidyson/configmap-reload:v0.13.1
+      - registry1.dso.mil/ironbank/opensource/grafana/promtail:v3.1.0
 
   - name: promtail
     required: true
@@ -49,8 +48,4 @@
           - values/unicorn-values.yaml
     images:
       - cgr.dev/du-uds-defenseunicorns/configmap-reload-fips:0.12.0
-      - cgr.dev/du-uds-defenseunicorns/promtail:3.0.0
-=======
-      - registry1.dso.mil/ironbank/opensource/jimmidyson/configmap-reload:v0.13.1
-      - registry1.dso.mil/ironbank/opensource/grafana/promtail:v3.1.0
->>>>>>> 20889f29
+      - cgr.dev/du-uds-defenseunicorns/promtail:3.1.0