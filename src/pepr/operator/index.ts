--- conflicted
+++ resolved
@@ -27,14 +27,9 @@
 import { validator } from "./crd/validators/package-validator";
 
 // Reconciler imports
-
 import { Component, setupLogger } from "../logger";
-<<<<<<< HEAD
-import { updateUDSConfig } from "./controllers/config/config";
 import { reconcilePod, reconcileService } from "./controllers/istio/ambient-waypoint";
-=======
-import { UDSConfig, updateCfg, updateCfgSecrets } from "./controllers/config/config";
->>>>>>> 6547cad1
+import { UDSConfig } from "./controllers/config/config";
 import {
   KEYCLOAK_CLIENTS_SECRET_NAME,
   KEYCLOAK_CLIENTS_SECRET_NAMESPACE,
