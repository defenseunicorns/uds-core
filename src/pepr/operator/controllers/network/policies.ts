import { K8s, Log, kind } from "pepr";

import { Allow, Direction, Gateway, UDSPackage, getOwnerRef } from "../../crd";
import { sanitizeResourceName } from "../utils";
import { allowEgressDNS } from "./defaults/allow-egress-dns";
import { allowEgressIstiod } from "./defaults/allow-egress-istiod";
import { allowIngressSidecarMonitoring } from "./defaults/allow-ingress-sidecar-monitoring";
import { defaultDenyAll } from "./defaults/default-deny-all";
import { generate } from "./generate";

export async function networkPolicies(pkg: UDSPackage, namespace: string) {
  const customPolicies = pkg.spec?.network?.allow ?? [];
  const pkgName = pkg.metadata!.name!;

  // Get the current generation of the package
  const generation = (pkg.metadata?.generation ?? 0).toString();

  const policies = [
    // All traffic must be explicitly allowed
    defaultDenyAll(namespace),

    // Allow DNS lookups
    allowEgressDNS(namespace),

    // Istio rules
    allowEgressIstiod(namespace),
    allowIngressSidecarMonitoring(namespace),
  ];

  // Process custom policies
  for (const policy of customPolicies) {
    const generatedPolicy = generate(namespace, policy);
    policies.push(generatedPolicy);
  }

  // Generate NetworkPolicies for any VirtualServices that are generated
  const exposeList = pkg.spec?.network?.expose ?? [];
  // Iterate over each exposed service, excluding directResponse services
  for (const expose of exposeList.filter(exp => !exp.advancedHTTP?.directResponse)) {
<<<<<<< HEAD
    const { gateway = Gateway.Tenant, port, podLabels = {}, targetPort, podPort } = expose;
=======
    const { gateway = Gateway.Tenant, port, selector = {}, targetPort } = expose;
>>>>>>> e3c41e82

    // Create the NetworkPolicy for the VirtualService
    const policy: Allow = {
      direction: Direction.Ingress,
      selector,
      remoteNamespace: `istio-${gateway}-gateway`,
      remoteSelector: {
        app: `${gateway}-ingressgateway`,
      },
<<<<<<< HEAD
      // Use the same port as the VirtualService if podPort is not set, check deprecated targetPort if podPort is not set
      port: podPort ?? targetPort ?? port,
      description: `${Object.values(podLabels)} Istio ${gateway} gateway`,
=======
      // Use the same port as the VirtualService if targetPort is not set
      port: targetPort ?? port,
      description: `${Object.values(selector)} Istio ${gateway} gateway`,
>>>>>>> e3c41e82
    };

    // Generate the policy
    const generatedPolicy = generate(namespace, policy);
    policies.push(generatedPolicy);
  }

  // Iterate over each policy and apply it
  for (const [idx, policy] of policies.entries()) {
    // Add the package name and generation to the labels
    policy.metadata = policy.metadata ?? {};
    policy.metadata.labels = policy.metadata?.labels ?? {};
    policy.metadata.labels["uds/package"] = pkgName;
    policy.metadata.labels["uds/generation"] = generation;

    // Add the package name to the name of the policy to ensure uniqueness
    if (idx < 1) {
      policy.metadata.name = `deny-${pkgName}-${policy.metadata.name}`;
    } else {
      policy.metadata.name = `allow-${pkgName}-${policy.metadata.name}`;
    }

    // Ensure the name is a valid resource name
    policy.metadata.name = sanitizeResourceName(policy.metadata.name);

    // Use the CR as the owner ref for each NetworkPolicy
    policy.metadata.ownerReferences = getOwnerRef(pkg);

    // Apply the NetworkPolicy and force overwrite any existing policy
    await K8s(kind.NetworkPolicy).Apply(policy, { force: true });
  }

  // Delete any policies that are no longer needed
  const policyList = await K8s(kind.NetworkPolicy)
    .InNamespace(namespace)
    .WithLabel("uds/package", pkgName)
    .Get();

  // Find any orphaned polices (not matching the current generation)
  const orphanedNetPol = policyList.items.filter(
    netPol => netPol.metadata?.labels?.["uds/generation"] !== generation,
  );

  // Delete any orphaned policies
  for (const netPol of orphanedNetPol) {
    Log.debug(netPol, `Deleting orphaned NetworkPolicy ${netPol.metadata!.name}`);
    await K8s(kind.NetworkPolicy).Delete(netPol);
  }

  // Return the list of policies
  return policies;
}<|MERGE_RESOLUTION|>--- conflicted
+++ resolved
@@ -37,11 +37,7 @@
   const exposeList = pkg.spec?.network?.expose ?? [];
   // Iterate over each exposed service, excluding directResponse services
   for (const expose of exposeList.filter(exp => !exp.advancedHTTP?.directResponse)) {
-<<<<<<< HEAD
-    const { gateway = Gateway.Tenant, port, podLabels = {}, targetPort, podPort } = expose;
-=======
     const { gateway = Gateway.Tenant, port, selector = {}, targetPort } = expose;
->>>>>>> e3c41e82
 
     // Create the NetworkPolicy for the VirtualService
     const policy: Allow = {
@@ -51,15 +47,9 @@
       remoteSelector: {
         app: `${gateway}-ingressgateway`,
       },
-<<<<<<< HEAD
-      // Use the same port as the VirtualService if podPort is not set, check deprecated targetPort if podPort is not set
-      port: podPort ?? targetPort ?? port,
-      description: `${Object.values(podLabels)} Istio ${gateway} gateway`,
-=======
       // Use the same port as the VirtualService if targetPort is not set
       port: targetPort ?? port,
       description: `${Object.values(selector)} Istio ${gateway} gateway`,
->>>>>>> e3c41e82
     };
 
     // Generate the policy
