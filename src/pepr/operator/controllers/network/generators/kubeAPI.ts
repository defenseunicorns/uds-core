--- conflicted
+++ resolved
@@ -8,11 +8,8 @@
 
 import { Component, setupLogger } from "../../../../logger";
 import { RemoteGenerated } from "../../../crd";
-<<<<<<< HEAD
+import { AuthorizationPolicy } from "../../../crd/generated/istio/authorizationpolicy-v1beta1";
 import { UDSConfig } from "../../config/config";
-=======
-import { AuthorizationPolicy } from "../../../crd/generated/istio/authorizationpolicy-v1beta1";
->>>>>>> 9b6f6812
 import { retryWithDelay } from "../../utils";
 import { anywhere } from "./anywhere";
 
