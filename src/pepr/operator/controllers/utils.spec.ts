/**
 * Copyright 2024 Defense Unicorns
 * SPDX-License-Identifier: AGPL-3.0-or-later OR LicenseRef-Defense-Unicorns-Commercial
 */

import { K8s, kind } from "pepr";
import { Logger } from "pino";
<<<<<<< HEAD
import { afterEach, beforeEach, describe, expect, it, vi } from "vitest";
import { createEvent, retryWithDelay, validateNamespace } from "./utils";
=======
import { afterEach, beforeEach, describe, expect, it, Mock, vi } from "vitest";
import { createEvent, retryWithDelay } from "./utils";
>>>>>>> 576c89f5

// Mock K8s client
vi.mock("pepr", () => {
  const actualKind = {
    Pod: "Pod",
    Deployment: "Deployment",
    ReplicaSet: "ReplicaSet",
    StatefulSet: "StatefulSet",
    DaemonSet: "DaemonSet",
    CoreEvent: "CoreEvent",
    Namespace: "Namespace",
  };

  return {
    K8s: vi.fn(),
    kind: actualKind,
  };
});

// Helper function to create a mock Pino logger
function createMockLogger(overrides = {}) {
  return {
    level: "info",
    fatal: vi.fn(),
    error: vi.fn(),
    warn: vi.fn(),
    info: vi.fn(),
    debug: vi.fn(),
    trace: vi.fn(),
    // Override with any custom implementations
    ...overrides,
  } as unknown as Logger;
}

// Helper function to create a mock K8s client with all required methods
function createMockK8sClient(overrides = {}) {
  return {
    // Core methods
    Create: vi.fn().mockResolvedValue({}),
    Logs: vi.fn().mockResolvedValue({}),
    Get: vi.fn().mockResolvedValue({}),
    Delete: vi.fn().mockResolvedValue({}),
    Evict: vi.fn().mockResolvedValue({}),
    Watch: vi.fn().mockResolvedValue({}),
    Apply: vi.fn().mockResolvedValue({}),
    Patch: vi.fn().mockResolvedValue({}),
    PatchStatus: vi.fn().mockResolvedValue({}),
    Raw: vi.fn().mockResolvedValue({}),
    Proxy: vi.fn().mockResolvedValue({}),

    // Fluent API methods
    WithField: vi.fn().mockReturnThis(),
    InNamespace: vi.fn().mockReturnThis(),
    WithLabel: vi.fn().mockReturnThis(),

    // Apply any custom overrides
    ...overrides,
  };
}

describe("retryWithDelay", () => {
  let mockLogger: Logger;

  beforeEach(() => {
    mockLogger = createMockLogger();
  });

  beforeEach(() => {});

  it("should succeed on the first attempt", async () => {
    const mockFn = vi.fn<() => Promise<string>>().mockResolvedValue("Success");

    const result = await retryWithDelay(mockFn, mockLogger);

    expect(result).toBe("Success");
    expect(mockFn).toHaveBeenCalledTimes(1); // Called only once
    expect(mockLogger.warn).not.toHaveBeenCalled(); // No warnings logged
  });

  it("should retry on failure and eventually succeed", async () => {
    const mockFn = vi
      .fn<() => Promise<string>>()
      .mockRejectedValueOnce(new Error("Fail on 1st try")) // Fail first attempt
      .mockResolvedValue("Success"); // Succeed on retry

    const result = await retryWithDelay(mockFn, mockLogger, 3, 100);

    expect(result).toBe("Success");
    expect(mockFn).toHaveBeenCalledTimes(2); // Called twice (1 fail + 1 success)
    expect(mockLogger.warn).toHaveBeenCalledTimes(1); // Warned once for the retry
    expect(mockLogger.warn).toHaveBeenCalledWith(
      expect.stringContaining("Attempt 1 of spy failed, retrying in 100ms."),
      expect.objectContaining({ error: expect.any(String) }),
    );
  });

  it("should retry when function rejects without an error", async () => {
    const mockFn = vi
      .fn<() => Promise<string>>()
      .mockRejectedValueOnce(undefined) // Rejected with no error
      .mockResolvedValue("Success"); // Succeed on retry

    const result = await retryWithDelay(mockFn, mockLogger, 3, 100);

    expect(result).toBe("Success");
    expect(mockFn).toHaveBeenCalledTimes(2); // Called twice (1 fail + 1 success)
    expect(mockLogger.warn).toHaveBeenCalledTimes(1);
    expect(mockLogger.warn).toHaveBeenCalledWith(
      expect.stringContaining("Attempt 1 of spy failed, retrying in 100ms."),
      expect.objectContaining({ error: "Unknown Error" }),
    );
  });

  it("should throw the original error after max retries", async () => {
    const error = new Error("Persistent failure");
    const mockFn = vi.fn<() => Promise<string>>().mockRejectedValue(error); // Always fails

    await expect(retryWithDelay(mockFn, mockLogger, 3, 100)).rejects.toThrow("Persistent failure");

    expect(mockFn).toHaveBeenCalledTimes(3); // Retries up to the limit
    expect(mockLogger.warn).toHaveBeenCalledTimes(2); // Logged for each failure except the final one
    expect(mockLogger.warn).toHaveBeenCalledWith(
      expect.stringContaining("Attempt 1 of spy failed, retrying in 100ms."),
      expect.objectContaining({ error: error.message }),
    );
    expect(mockLogger.warn).toHaveBeenCalledWith(
      expect.stringContaining("Attempt 2 of spy failed, retrying in 100ms."),
      expect.objectContaining({ error: error.message }),
    );
  });
});

describe("createEvent", () => {
  // Save original environment
  const originalEnv = process.env;
  let mockLogger: Logger;
  let mockK8sClient: ReturnType<typeof createMockK8sClient>;

  beforeEach(() => {
    // Reset mocks
    vi.resetAllMocks();

    // Setup environment variables
    process.env = { ...originalEnv, HOSTNAME: "test-host" };

    // Setup logger mock
    mockLogger = createMockLogger();

    // Create a mock K8s client
    mockK8sClient = createMockK8sClient();
  });

  afterEach(() => {
    // Restore environment
    process.env = originalEnv;
  });

  it("should create an event for a valid resource", async () => {
    // Set up K8s mocks
    vi.mocked(K8s as Mock).mockImplementation(() => mockK8sClient);

    // Create a test resource
    const resource = {
      apiVersion: "v1",
      kind: "Pod",
      metadata: {
        name: "test-pod",
        namespace: "test-ns",
        uid: "test-uid",
      },
    };

    // Call the function
    await createEvent(
      resource,
      {
        reason: "TestReason",
        message: "Test message",
      },
      mockLogger,
    );

    // Verify K8s was called with CoreEvent
    expect(K8s).toHaveBeenCalledWith(kind.CoreEvent);

    // Verify Create was called with the correct event data
    expect(mockK8sClient.Create).toHaveBeenCalledWith(
      expect.objectContaining({
        type: "Normal",
        reason: "TestReason",
        message: "Test message",
        metadata: {
          namespace: "test-ns",
          generateName: "test-pod",
        },
        involvedObject: {
          apiVersion: "v1",
          kind: "Pod",
          name: "test-pod",
          namespace: "test-ns",
          uid: "test-uid",
        },
        reportingComponent: "uds.dev/operator",
        reportingInstance: "test-host",
      }),
    );
  });

  it("should throw errors when event creation fails", async () => {
    // Mock K8s Create function to throw an error
    const mockCreate = vi.fn().mockRejectedValue(new Error("Test error"));

    // Set up K8s mocks
    vi.mocked(K8s as Mock).mockImplementation(() =>
      createMockK8sClient({
        Create: mockCreate,
      }),
    );

    // Create a test resource
    const resource = {
      apiVersion: "v1",
      kind: "Pod",
      metadata: {
        name: "test-pod",
        namespace: "test-ns",
      },
    };

    // Call the function - should throw
    await expect(createEvent(resource, {}, mockLogger)).rejects.toThrow("Test error");
  });
});

describe("test validateNamespace", () => {
  beforeEach(() => {
    process.env.PEPR_WATCH_MODE = "true";
    vi.useFakeTimers();
  });

  afterEach(() => {
    vi.clearAllMocks();
  });

  it("should return namespace object when namespace is found", async () => {
    // Mock K8s Get function to return test-ns
    const mockNamespace = { metadata: { name: "test-ns" } } as kind.Namespace;
    const mockGet = vi.fn().mockResolvedValue(mockNamespace);

    // Set up K8s mocks
    vi.mocked(K8s).mockReturnValue(
      createMockK8sClient({
        Get: mockGet,
      }),
    );

    await expect(validateNamespace("test-ns")).resolves.toEqual(mockNamespace);
  });

  it("should return null if namespace is missing with missingAllowed=true", async () => {
    // Mock K8s Get function to return test-ns
    const error = { status: 404, message: "Namespace not found" };
    const mockGet = vi.fn().mockRejectedValue(error);

    // Set up K8s mocks
    vi.mocked(K8s).mockReturnValue(
      createMockK8sClient({
        Get: mockGet,
      }),
    );

    await expect(validateNamespace("test-ns", true)).resolves.toEqual(null);
  });

  it("should throw error if namespace is missing with missingAllowed=false", async () => {
    // Mock K8s Get function to return test-ns
    const error = { status: 404, message: "Namespace not found" };
    const mockGet = vi.fn().mockRejectedValue(error);

    // Set up K8s mocks
    vi.mocked(K8s).mockReturnValue(
      createMockK8sClient({
        Get: mockGet,
      }),
    );

    await expect(validateNamespace("test-ns", false)).rejects.toEqual(error);
  });

  it("should throw error for non-404 errors even with missingAllowed=true", async () => {
    // Mock K8s Get function to return test-ns
    const error = { status: 401, message: "Namespace not found" };
    const mockGet = vi.fn().mockRejectedValue(error);

    // Set up K8s mocks
    vi.mocked(K8s).mockReturnValue(
      createMockK8sClient({
        Get: mockGet,
      }),
    );

    await expect(validateNamespace("test-ns", true)).rejects.toEqual(error);
  });
});<|MERGE_RESOLUTION|>--- conflicted
+++ resolved
@@ -5,13 +5,8 @@
 
 import { K8s, kind } from "pepr";
 import { Logger } from "pino";
-<<<<<<< HEAD
-import { afterEach, beforeEach, describe, expect, it, vi } from "vitest";
+import { afterEach, beforeEach, describe, expect, it, Mock, vi } from "vitest";
 import { createEvent, retryWithDelay, validateNamespace } from "./utils";
-=======
-import { afterEach, beforeEach, describe, expect, it, Mock, vi } from "vitest";
-import { createEvent, retryWithDelay } from "./utils";
->>>>>>> 576c89f5
 
 // Mock K8s client
 vi.mock("pepr", () => {
