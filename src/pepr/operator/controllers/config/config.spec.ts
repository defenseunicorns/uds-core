/**
 * Copyright 2025 Defense Unicorns
 * SPDX-License-Identifier: AGPL-3.0-or-later OR LicenseRef-Defense-Unicorns-Commercial
 */

import { kind } from "pepr";
<<<<<<< HEAD

import { KubernetesListObject } from "kubernetes-fluent-client";
import { ClusterConfig } from "../../crd";
=======
import { beforeEach, describe, expect, it, vi } from "vitest";
import { UDSConfig } from "../../../config";
import { Component, setupLogger } from "../../../logger";
>>>>>>> 180c9251
import { reconcileAuthservice } from "../keycloak/authservice/authservice";
import { initAPIServerCIDR } from "../network/generators/kubeAPI";
import { initAllNodesTarget } from "../network/generators/kubeNodes";
import { loadUDSConfig, UDSConfig, updateCfg, updateCfgSecrets } from "./config";

// Mock dependencies
<<<<<<< HEAD
=======
vi.mock("../../../config", () => ({
  UDSConfig: {
    caCert: "",
    authserviceRedisUri: "",
    kubeApiCidr: "",
    kubeNodeCidrs: "",
    domain: "",
    adminDomain: "",
    allowAllNSExemptions: false,
  },
}));
>>>>>>> 180c9251

vi.mock("../keycloak/authservice/authservice", () => ({
  reconcileAuthservice: vi.fn(),
}));

vi.mock("../network/generators/kubeAPI", () => ({
  initAPIServerCIDR: vi.fn(),
}));

vi.mock("../network/generators/kubeNodes", () => ({
  initAllNodesTarget: vi.fn(),
}));

vi.mock("../../../logger", () => {
  const mockLogger = {
    warn: vi.fn(),
    level: vi.fn(),
    fatal: vi.fn(),
    error: vi.fn(),
    info: vi.fn(),
    debug: vi.fn(),
    trace: vi.fn(),
  };
  return {
    Component: {
      OPERATOR_CONFIG: "operator-config",
    },
    setupLogger: vi.fn(() => mockLogger),
  };
});

jest.mock("pepr", () => {
  const mockCfg = {
    metadata: {
      name: "uds-cluster-config",
      namespace: "pepr-system",
    },
    spec: {
      expose: {
        domain: "mock-domain",
        adminDomain: "mock-admin-domain",
        caCert: btoa("mock-ca-cert"),
      },
      networking: {
        kubeapiCIDR: "mock-cidr",
        kubenodeCIDRS: ["mock-node-cidrs"],
      },
      policy: {
        allowAllNsExemptions: true,
      },
    },
  } as ClusterConfig;

  const mockSecret = {
    metadata: {
      name: "uds-operator-config",
      namespace: "pepr-system",
    },
    data: {
      AUTHSERVICE_REDIS_URI: btoa("mock-redis-uri"),
    },
  } as kind.Secret;

  return {
    K8s: jest
      .fn()
      // valid ClusterConfig and config secret
      .mockReturnValueOnce({
        InNamespace: jest.fn().mockReturnValue({
          Get: jest
            .fn<() => Promise<KubernetesListObject<ClusterConfig>>>()
            .mockResolvedValue({ items: [mockCfg] }),
        }),
      })
      .mockReturnValueOnce({
        InNamespace: jest.fn().mockReturnValue({
          Get: jest.fn<() => Promise<kind.Secret>>().mockResolvedValue(mockSecret),
        }),
      })
      // too many ClusterConfigs (ERROR)
      .mockReturnValueOnce({
        InNamespace: jest.fn().mockReturnValue({
          Get: jest
            .fn<() => Promise<KubernetesListObject<ClusterConfig>>>()
            .mockResolvedValue({ items: [mockCfg, mockCfg] }),
        }),
      })
      .mockReturnValueOnce({
        InNamespace: jest.fn().mockReturnValue({
          Get: jest.fn<() => Promise<kind.Secret>>().mockResolvedValue(mockSecret),
        }),
      })
      // no ClusterConfig (ERROR)
      .mockReturnValueOnce({
        InNamespace: jest.fn().mockReturnValue({
          Get: jest
            .fn<() => Promise<KubernetesListObject<ClusterConfig>>>()
            .mockResolvedValue({ items: [] }),
        }),
      })
      .mockReturnValueOnce({
        InNamespace: jest.fn().mockReturnValue({
          Get: jest.fn<() => Promise<kind.Secret>>().mockResolvedValue(mockSecret),
        }),
      }),
    kind: {
      Secret: "Secret",
    },
  };
});

describe("initial config load", () => {
  beforeEach(() => {
    process.env.PEPR_WATCH_MODE = "true";
    process.env.PEPR_MODE = "dev";
  });

  it("loads initial config", async () => {
    await loadUDSConfig();

    expect(UDSConfig.caCert).toBe(btoa("mock-ca-cert"));
    expect(UDSConfig.kubeApiCidr).toBe("mock-cidr");
    expect(UDSConfig.kubeNodeCidrs).toStrictEqual(["mock-node-cidrs"]);
    expect(UDSConfig.domain).toBe("mock-domain");
    expect(UDSConfig.adminDomain).toBe("mock-admin-domain");
    expect(UDSConfig.allowAllNSExemptions).toBe(true);
    expect(UDSConfig.authserviceRedisUri).toBe("mock-redis-uri");
  });

  it("throws error because too many configs", async () => {
    try {
      await loadUDSConfig();
    } catch (e) {
      expect(e.message).toBe(
        "ClusterConfig Processing: only one ClusterConfig is allowed -- found: 2",
      );
    }
  });

  it("throws error because no config", async () => {
    try {
      await loadUDSConfig();
    } catch (e) {
      expect(e.message).toBe("No ClusterConfig found");
    }
  });
});

describe("updateUDSConfig", () => {
  let mockSecret: kind.Secret;
  let mockCfg: ClusterConfig;

  beforeEach(() => {
    mockSecret = {
      data: {
        AUTHSERVICE_REDIS_URI: btoa("mock-redis-uri"),
      },
    };

    mockCfg = {
      metadata: {
        name: "uds-cluster-config",
        namespace: "pepr-system",
      },
      spec: {
        expose: {
          domain: "mock-domain",
          adminDomain: "mock-admin-domain",
          caCert: btoa("mock-ca-cert"),
        },
        networking: {
          kubeapiCIDR: "mock-cidr",
          kubenodeCIDRS: ["mock-node-cidrs"],
        },
        policy: {
          allowAllNsExemptions: true,
        },
      },
    };

    // Reset mocks
    vi.clearAllMocks();
    UDSConfig.caCert = "";
    UDSConfig.authserviceRedisUri = "";
    UDSConfig.kubeApiCidr = "";
    UDSConfig.kubeNodeCidrs = [];
    UDSConfig.domain = "";
    UDSConfig.adminDomain = "";
    UDSConfig.allowAllNSExemptions = false;
  });

  it("handles update to operator-config secret and updates UDSConfig secret values", async () => {
    await updateCfgSecrets(mockSecret);

    expect(UDSConfig.authserviceRedisUri).toBe("mock-redis-uri");
  });

  it("handles updates to ClusterConfig and updates UDSConfig", async () => {
    await updateCfg(mockCfg);

    expect(UDSConfig.caCert).toBe(btoa("mock-ca-cert"));
    expect(UDSConfig.kubeApiCidr).toBe("mock-cidr");
    expect(UDSConfig.kubeNodeCidrs).toStrictEqual(["mock-node-cidrs"]);
    expect(UDSConfig.domain).toBe("mock-domain");
    expect(UDSConfig.adminDomain).toBe("mock-admin-domain");
    expect(UDSConfig.allowAllNSExemptions).toBe(true);
  });

  it("calls reconcileAuthservice if CA Cert changes", async () => {
    UDSConfig.caCert = "old-ca-cert";
    UDSConfig.authserviceRedisUri = "old-redis-uri";

    await updateCfg(mockCfg);

    expect(reconcileAuthservice).toHaveBeenCalledWith({
      name: "global-config-update",
      action: expect.any(String),
      trustedCA: "mock-ca-cert",
      redisUri: UDSConfig.authserviceRedisUri,
    });
  });

  it("calls reconcileAuthservice if Redis URI changes", async () => {
    UDSConfig.caCert = btoa("old-ca-cert");
    UDSConfig.authserviceRedisUri = "old-redis-uri";

    await updateCfgSecrets(mockSecret);

    expect(reconcileAuthservice).toHaveBeenCalledWith({
      name: "global-config-update",
      action: expect.any(String),
      trustedCA: "old-ca-cert",
      redisUri: "mock-redis-uri",
    });
  });

  it("should call initAPIServerCIDR if KUBEAPI_CIDR changes", async () => {
    UDSConfig.kubeApiCidr = "old-cidr";

    await updateCfg(mockCfg);

    expect(initAPIServerCIDR).toHaveBeenCalled();
  });

  it("should call initAllNodesTarget if KUBENODE_CIDRS changes", async () => {
    UDSConfig.kubeNodeCidrs = ["old-node-cidrs"];

    await updateCfg(mockCfg);

    expect(initAllNodesTarget).toHaveBeenCalled();
  });

  it("updates domain and adminDomain with fallback values if unset", async () => {
    mockCfg.spec!.expose.domain = "###ZARF_VAR_DOMAIN###";
    mockCfg.spec!.expose.adminDomain = "###ZARF_VAR_ADMIN_DOMAIN###";

    await updateCfg(mockCfg);

    expect(UDSConfig.domain).toBe("uds.dev");
    expect(UDSConfig.adminDomain).toBe("admin.uds.dev");
  });

  it("does not call unnecessary updates if no values change", async () => {
    // Set UDSConfig to match mockCfg
    UDSConfig.caCert = btoa("mock-ca-cert");
    UDSConfig.kubeApiCidr = "mock-cidr";
    UDSConfig.kubeNodeCidrs = ["mock-node-cidrs"];
    UDSConfig.domain = "mock-domain";
    UDSConfig.adminDomain = "mock-admin-domain";
    UDSConfig.allowAllNSExemptions = true;

    await updateCfg(mockCfg);

    expect(reconcileAuthservice).not.toHaveBeenCalled();
    expect(initAPIServerCIDR).not.toHaveBeenCalled();
    expect(initAllNodesTarget).not.toHaveBeenCalled();
  });

  it("does not call netpol updates if no values change", async () => {
    // Set mockSecret to match UDSConfig data
    mockCfg.spec!.networking!.kubeapiCIDR = "";
    mockCfg.spec!.networking!.kubenodeCIDRS = [];

    await updateCfg(mockCfg);

    expect(initAPIServerCIDR).not.toHaveBeenCalled();
    expect(initAllNodesTarget).not.toHaveBeenCalled();
  });

  it("sets caCert to an empty string if the value is a placeholder", async () => {
    mockCfg.spec!.expose.caCert = "###ZARF_VAR_CA_CERT###";

    await updateCfg(mockCfg);
    expect(UDSConfig.caCert).toBe("");
  });
});<|MERGE_RESOLUTION|>--- conflicted
+++ resolved
@@ -4,23 +4,17 @@
  */
 
 import { kind } from "pepr";
-<<<<<<< HEAD
 
 import { KubernetesListObject } from "kubernetes-fluent-client";
-import { ClusterConfig } from "../../crd";
-=======
 import { beforeEach, describe, expect, it, vi } from "vitest";
 import { UDSConfig } from "../../../config";
-import { Component, setupLogger } from "../../../logger";
->>>>>>> 180c9251
+import { ClusterConfig } from "../../crd";
 import { reconcileAuthservice } from "../keycloak/authservice/authservice";
 import { initAPIServerCIDR } from "../network/generators/kubeAPI";
 import { initAllNodesTarget } from "../network/generators/kubeNodes";
-import { loadUDSConfig, UDSConfig, updateCfg, updateCfgSecrets } from "./config";
+import { loadUDSConfig, updateCfg, updateCfgSecrets } from "./config";
 
 // Mock dependencies
-<<<<<<< HEAD
-=======
 vi.mock("../../../config", () => ({
   UDSConfig: {
     caCert: "",
@@ -32,7 +26,6 @@
     allowAllNSExemptions: false,
   },
 }));
->>>>>>> 180c9251
 
 vi.mock("../keycloak/authservice/authservice", () => ({
   reconcileAuthservice: vi.fn(),
