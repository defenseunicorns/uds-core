--- conflicted
+++ resolved
@@ -154,23 +154,14 @@
     handleClientGroups(ssoWithGroups);
 
     // Assert
-<<<<<<< HEAD
-    expect(ssoWithGroups.attributes).toBeDefined(); // Ensure attributes is defined
-    expect(typeof ssoWithGroups.attributes).toBe("object"); // Ensure attributes is an object
-=======
     expect(ssoWithGroups.attributes).toBeDefined();
     expect(typeof ssoWithGroups.attributes).toBe("object");
->>>>>>> d71d83ed
     expect(ssoWithGroups.attributes!["uds.core.groups"]).toEqual(
       JSON.stringify({
         anyOf: ["group1", "group2"],
       }),
     );
-<<<<<<< HEAD
-    expect(ssoWithGroups.groups).toBeUndefined(); // Ensure groups property is removed
-=======
     expect(ssoWithGroups.groups).toBeUndefined();
->>>>>>> d71d83ed
   });
 
   it('should set attributes["uds.core.groups"] to an empty object if groups are not provided', () => {
@@ -185,12 +176,6 @@
     handleClientGroups(ssoWithoutGroups);
 
     // Assert
-<<<<<<< HEAD
-    expect(ssoWithoutGroups.attributes).toBeDefined(); // Ensure attributes is defined
-    expect(typeof ssoWithoutGroups.attributes).toBe("object"); // Ensure attributes is an object
-    expect(ssoWithoutGroups.attributes!["uds.core.groups"]).toEqual(""); // Empty object as string
-    expect(ssoWithoutGroups.groups).toBeUndefined(); // Ensure groups property is removed
-=======
     expect(ssoWithoutGroups.attributes).toBeDefined();
     expect(typeof ssoWithoutGroups.attributes).toBe("object");
     expect(ssoWithoutGroups.attributes!["uds.core.groups"]).toEqual("");
@@ -239,6 +224,5 @@
       }),
     );
     expect(ssoWithGroups.groups).toBeUndefined();
->>>>>>> d71d83ed
   });
 });