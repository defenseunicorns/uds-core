--- conflicted
+++ resolved
@@ -143,9 +143,6 @@
   }
 }
 
-<<<<<<< HEAD
-export async function apiCall(sso: Partial<Sso>, method = "POST", authToken = "") {
-=======
 /**
  * Handles the client groups by converting the groups to attributes.
  * @param clientReq - The client request object.
@@ -158,8 +155,7 @@
   }
 }
 
-async function apiCall(sso: Partial<Sso>, method = "POST", authToken = "") {
->>>>>>> bdb4e69f
+export async function apiCall(sso: Partial<Sso>, method = "POST", authToken = "") {
   // Handle single test mode
   if (UDSConfig.isSingleTest) {
     Log.warn(`Generating fake client for '${sso.clientId}' in single test mode`);
