--- conflicted
+++ resolved
@@ -86,17 +86,11 @@
   // Not including the CR data in the ref because Keycloak client IDs must be unique already
   const name = `sso-client-${clientReq.clientId}`;
   let client: Client;
+  handleClientGroups(clientReq);
 
   try {
     const token = Store.getItem(name);
-<<<<<<< HEAD
-=======
-
-    let client: Client;
-
-    handleClientGroups(clientReq);
-
->>>>>>> d71d83ed
+
     // If an existing client is found, update it
     if (token && !isRetry) {
       Log.debug(pkg.metadata, `Found existing token for ${clientReq.clientId}`);
