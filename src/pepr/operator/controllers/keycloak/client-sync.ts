import { K8s, Log, fetch, kind } from "pepr";

import { UDSConfig } from "../../../config";
import { Store } from "../../common";
import { Sso, UDSPackage } from "../../crd";
import { Client } from "./types";
import { updateConfig } from "./authservice/authservice";
import { Action } from "./authservice/types";

const apiURL =
  "http://keycloak-http.keycloak.svc.cluster.local:8080/realms/uds/clients-registrations/default";

/**
 * Create or update the Keycloak clients for the package
 *
 * @param pkg the package to process
 *
 * @returns the list of client refs
 */
export async function keycloak(pkg: UDSPackage) {
  // Get the list of clients from the package
  const clientReqs = pkg.spec?.sso || [];
  const refs: string[] = [];

  // Pull the isAuthSvcClient prop as it's not part of the KC client spec
  for (const clientReq of clientReqs) {
    const ref = await syncClient(clientReq, pkg);
    refs.push(ref);
  }

  await purgeSSOClients(pkg, refs);

  return refs;
}

/**
 * Remove any remaining clients that are not in the refs list
 *
 * @param pkg the package to process
 * @param refs the list of client refs to keep
 */
export async function purgeSSOClients(pkg: UDSPackage, refs: string[] = []) {
  // Check for any clients that are no longer in the package and remove them
  const currentClients = pkg.status?.ssoClients || [];
  const toRemove = currentClients.filter(client => !refs.includes(client));
  for (const ref of toRemove) {
    const token = Store.getItem(ref);
    const clientId = ref.replace("sso-client-", "");
    if (token) {
      await apiCall({ clientId }, "DELETE", token);

      // find sso by clientId
      const sso = pkg.spec?.sso?.find(sso => sso.clientId === clientId);

      // if sso.isAuthSvcClient is true, remove from authservice config
      if (sso && sso.isAuthSvcClient) {
        await updateConfig({ name: ref, action: Action.Remove });
      }
    } else {
      Log.warn(pkg.metadata, `Failed to remove client ${clientId}, token not found`);
    }
  }
}

async function syncClient(
  { isAuthSvcClient, ...clientReq }: Sso,
  pkg: UDSPackage,
  isRetry = false,
) {
  Log.debug(pkg.metadata, `Processing client request: ${clientReq.clientId}`);

  try {
    // Not including the CR data in the ref because Keycloak client IDs must be unique already
    const name = getClientName(clientReq);
    const token = Store.getItem(name);

    let client: Client;

    // If the redirectUris are not set, default to *
    if (!clientReq.redirectUris) {
      clientReq.redirectUris = ["*"];
    } else {
      // Replace UDS_DOMAIN with the actual domain for each redirectUri
      clientReq.redirectUris = clientReq.redirectUris.map(uri =>
        uri.replace("UDS_DOMAIN", UDSConfig.domain),
      );
    }

    // If and existing client is found, update it
    if (token && !isRetry) {
      Log.debug(pkg.metadata, `Found existing token for ${clientReq.clientId}`);
      client = await apiCall(clientReq, "PUT", token);
    } else {
      Log.debug(pkg.metadata, `Creating new client for ${clientReq.clientId}`);
      client = await apiCall(clientReq);
    }

    // Write the new token to the store
    await Store.setItemAndWait(name, client.registrationAccessToken!);

    // Remove the registrationAccessToken from the client object to avoid problems (one-time use token)
    delete client.registrationAccessToken;

    // Create or update the client secret
    await K8s(kind.Secret).Apply({
      metadata: {
        namespace: pkg.metadata!.namespace,
        // Use the CR secret name if provided, otherwise use the client name
        name: clientReq.secretName || name,
      },
      stringData: clientToStringmap(client),
    });

    if (isAuthSvcClient) {
      // Do things here
      await updateConfig({ client, name, action: Action.Add });
    }

    return name;
  } catch (err) {
    const msg =
      `Failed to process client request '${clientReq.clientId}' for ` +
      `${pkg.metadata?.namespace}/${pkg.metadata?.name}`;
    Log.error({ err }, msg);

    if (isRetry) {
      Log.error(`${msg}, retry failed, aborting`);
      throw err;
    }

    // Retry the request
<<<<<<< HEAD
    Log.warn(pkg.metadata, `Failed to process client request: ${clientReq.clientId}, retrying`);
    return syncClient({ isAuthSvcClient, ...clientReq }, pkg, true);
=======
    Log.warn(`${msg}, retrying`);
    return syncClient(clientReq, pkg, true);
>>>>>>> 80042350
  }
}

async function apiCall(sso: Partial<Sso>, method = "POST", authToken = "") {
  // Handle single test mode
  if (UDSConfig.isSingleTest) {
    Log.warn(`Generating fake client for '${sso.clientId}' in single test mode`);
    return {
      ...sso,
      secret: sso.secret || "fake-secret",
      registrationAccessToken: "fake-registration-access-token",
    } as Client;
  }

  const req = {
    body: JSON.stringify(sso) as string | undefined,
    method,
    headers: {
      "Content-Type": "application/json",
    } as Record<string, string>,
  };

  let url = apiURL;

  // When not creating a new client, add the client ID and registrationAccessToken
  if (authToken) {
    req.headers.Authorization = `Bearer ${authToken}`;
    url += `/${sso.clientId}`;
  }

  // Remove the body for DELETE requests
  if (method === "DELETE") {
    delete req.body;
  }

  // Make the request
  const resp = await fetch<Client>(url, req);

  if (!resp.ok) {
    throw new Error(`Failed to ${method} client: ${resp.statusText}`);
  }

  return resp.data;
}

function getClientName(client: Partial<Sso>) {
  return `sso-client-${client.clientId}`;
}

function clientToStringmap(client: Client) {
  const stringMap: Record<string, string> = {};

  // iterate over the client object and convert all values to strings
  for (const [key, value] of Object.entries(client)) {
    if (typeof value === "object") {
      // For objects and arrays, convert to a JSON string
      stringMap[key] = JSON.stringify(value);
    } else {
      // For primitive values, convert directly to string
      stringMap[key] = String(value);
    }
  }

  return stringMap;
}<|MERGE_RESOLUTION|>--- conflicted
+++ resolved
@@ -129,13 +129,8 @@
     }
 
     // Retry the request
-<<<<<<< HEAD
     Log.warn(pkg.metadata, `Failed to process client request: ${clientReq.clientId}, retrying`);
     return syncClient({ isAuthSvcClient, ...clientReq }, pkg, true);
-=======
-    Log.warn(`${msg}, retrying`);
-    return syncClient(clientReq, pkg, true);
->>>>>>> 80042350
   }
 }
 
