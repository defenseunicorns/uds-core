--- conflicted
+++ resolved
@@ -4,13 +4,8 @@
 import { Component, setupLogger } from "../../../logger";
 import { Store } from "../../common";
 import { Sso, UDSPackage } from "../../crd";
-<<<<<<< HEAD
 import { getOwnerRef, purgeOrphans, sanitizeResourceName } from "../utils";
-import { Client } from "./types";
-=======
-import { getOwnerRef, purgeOrphans } from "../utils";
 import { Client, clientKeys } from "./types";
->>>>>>> 3f824c1b
 
 let apiURL =
   "http://keycloak-http.keycloak.svc.cluster.local:8080/realms/uds/clients-registrations/default";
@@ -178,7 +173,7 @@
   } catch (err) {
     throw Error(
       `Failed to set token in store for client '${client.clientId}', package ` +
-        `${pkg.metadata?.namespace}/${pkg.metadata?.name}`,
+      `${pkg.metadata?.namespace}/${pkg.metadata?.name}`,
     );
   }
 
