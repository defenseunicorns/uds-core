import { K8s, Log, fetch, kind } from "pepr";

import { UDSConfig } from "../../../config";
import { Store } from "../../common";
import { Sso, UDSPackage } from "../../crd";
import { getOwnerRef } from "../utils";
import { Client } from "./types";

let apiURL =
  "http://keycloak-http.keycloak.svc.cluster.local:8080/realms/uds/clients-registrations/default";
const samlDescriptorUrl =
  "http://keycloak-http.keycloak.svc.cluster.local:8080/realms/uds/protocol/saml/descriptor";

<<<<<<< HEAD
=======
// Support dev mode with port-forwarded keycloak svc
>>>>>>> 20889f29
if (process.env.PEPR_MODE === "dev") {
  apiURL = "http://localhost:8080/realms/uds/clients-registrations/default";
}

// Template regex to match clientField() references, see https://regex101.com/r/e41Dsk/3 for details
const secretTemplateRegex = new RegExp(
  'clientField\\(([a-zA-Z]+)\\)(?:\\["?([\\w]+)"?\\]|(\\.json\\(\\)))?',
  "gm",
);

// Template regex to match IDPSSODescriptor in the SAML IDP Descriptor XML, see https://regex101.com/r/DGvzjd/1
const idpSSODescriptorRegex = new RegExp(
  /<[^>]*:IDPSSODescriptor[^>]*>((.|[\n\r])*)<\/[^>]*:IDPSSODescriptor>/,
);

// Template regex to match the X509Certificate within the IDPSSODescriptor XML, see https://regex101.com/r/NjGZF5/1
const x509CertRegex = new RegExp(
  /<[^>]*:X509Certificate[^>]*>((.|[\n\r])*)<\/[^>]*:X509Certificate>/,
);

/**
 * Create or update the Keycloak clients for the package
 *
 * @param pkg the package to process
 *
 * @returns the list of client refs
 */
export async function keycloak(pkg: UDSPackage) {
  // Get the list of clients from the package
  const clientReqs = pkg.spec?.sso || [];
  const clients: Map<string, Client> = new Map();

  for (const clientReq of clientReqs) {
    const client = await syncClient(clientReq, pkg);
    clients.set(client.clientId, client);
  }

  await purgeSSOClients(pkg, [...clients.keys()]);

  return clients;
}

/**
 * Remove any remaining clients that are not in the refs list
 *
 * @param pkg the package to process
 * @param refs the list of client refs to keep
 */
export async function purgeSSOClients(pkg: UDSPackage, newClients: string[] = []) {
  // Check for any clients that are no longer in the package and remove them
  const currentClients = pkg.status?.ssoClients || [];
  const toRemove = currentClients.filter(client => !newClients.includes(client));
  for (const ref of toRemove) {
    const storeKey = `sso-client-${ref}`;
    const token = Store.getItem(storeKey);
    if (token) {
      Store.removeItem(storeKey);
      await apiCall({ clientId: ref }, "DELETE", token);
    } else {
      Log.warn(pkg.metadata, `Failed to remove client ${ref}, token not found`);
    }
  }
}

async function syncClient(
  { enableAuthserviceSelector, secretName, secretTemplate, ...clientReq }: Sso,
  pkg: UDSPackage,
  isRetry = false,
) {
  Log.debug(pkg.metadata, `Processing client request: ${clientReq.clientId}`);
  // Not including the CR data in the ref because Keycloak client IDs must be unique already
  const name = `sso-client-${clientReq.clientId}`;
  let client: Client;
  handleClientGroups(clientReq);

  // Get keycloak client token from the store if this is an existing client
  const token = Store.getItem(name);

  try {
    // If an existing client is found, use the token to update the client
    if (token && !isRetry) {
      Log.debug(pkg.metadata, `Found existing token for ${clientReq.clientId}`);
      client = await apiCall(clientReq, "PUT", token);
    } else {
      Log.debug(pkg.metadata, `Creating new client for ${clientReq.clientId}`);
      client = await apiCall(clientReq);
    }
  } catch (err) {
    const msg =
      `Failed to process Keycloak request for client '${clientReq.clientId}', package ` +
      `${pkg.metadata?.namespace}/${pkg.metadata?.name}. Error: ${err.message}`;

    // Throw the error if this is the retry or was an initial client creation attempt
    if (isRetry || !token) {
      Log.error(`${msg}, retry failed.`);
      // Throw the original error captured from the first attempt
      throw new Error(msg);
    } else {
      // Retry the request without the token in case we have a bad token stored
      Log.error(msg);

      try {
        return await syncClient(clientReq, pkg, true);
      } catch (retryErr) {
        // If the retry fails, log the retry error and throw the original error
        const retryMsg =
          `Retry of Keycloak request failed for client '${clientReq.clientId}', package ` +
          `${pkg.metadata?.namespace}/${pkg.metadata?.name}. Error: ${retryErr.message}`;
        Log.error(retryMsg);
        // Throw the error from the original attempt since our retry without token failed
        throw new Error(msg);
      }
    }
  }

  // Write the new token to the store
  try {
    await Store.setItemAndWait(name, client.registrationAccessToken!);
  } catch (err) {
    throw Error(
      `Failed to set token in store for client '${clientReq.clientId}', package ` +
        `${pkg.metadata?.namespace}/${pkg.metadata?.name}`,
    );
  }

  // Remove the registrationAccessToken from the client object to avoid problems (one-time use token)
  delete client.registrationAccessToken;

  if (clientReq.protocol === "saml") {
    client.samlIdpCertificate = await getSamlCertificate();
  }

  // Create or update the client secret
  await K8s(kind.Secret).Apply({
    metadata: {
      namespace: pkg.metadata!.namespace,
      // Use the CR secret name if provided, otherwise use the client name
      name: secretName || name,
      labels: {
        "uds/package": pkg.metadata!.name,
      },
<<<<<<< HEAD
      data: generateSecretData(client, secretTemplate),
    });

    return client;
  } catch (err) {
    const msg =
      `Failed to process client request '${clientReq.clientId}' for ` +
      `${pkg.metadata?.namespace}/${pkg.metadata?.name}. This can occur if a client already exists with the same ID that Pepr isn't tracking.`;
    Log.error({ err }, msg);

    if (isRetry) {
      Log.error(`${msg}, retry failed, aborting`);
      throw new Error(`${msg}. RETRY FAILED, aborting: ${JSON.stringify(err)}`);
    }

    // Retry the request
    Log.warn(pkg.metadata, `Failed to process client request: ${clientReq.clientId}, retrying`);
    return syncClient({ enableAuthserviceSelector, ...clientReq }, pkg, true);
=======
      // Use the CR as the owner ref for each VirtualService
      ownerReferences: getOwnerRef(pkg),
    },
    data: generateSecretData(client, secretTemplate),
  });

  if (isAuthSvcClient) {
    // Do things here
>>>>>>> 20889f29
  }

  return name;
}

/**
 * Handles the client groups by converting the groups to attributes.
 * @param clientReq - The client request object.
 */
export function handleClientGroups(clientReq: Sso) {
  if (clientReq.groups?.anyOf) {
    clientReq.attributes = clientReq.attributes || {};
    clientReq.attributes["uds.core.groups"] = JSON.stringify(clientReq.groups);
  } else {
    clientReq.attributes = clientReq.attributes || {};
    clientReq.attributes["uds.core.groups"] = ""; // Remove groups attribute from client
  }
  delete clientReq.groups;
}

export async function apiCall(sso: Partial<Sso>, method = "POST", authToken = "") {
  // Handle single test mode
  if (UDSConfig.isSingleTest) {
    Log.warn(`Generating fake client for '${sso.clientId}' in single test mode`);
    return {
      ...sso,
      secret: sso.secret || "fake-secret",
      registrationAccessToken: "fake-registration-access-token",
    } as Client;
  }

  const req = {
    body: JSON.stringify(sso) as string | undefined,
    method,
    headers: {
      "Content-Type": "application/json",
    } as Record<string, string>,
  };

  let url = apiURL;

  // When not creating a new client, add the client ID and registrationAccessToken
  if (authToken) {
    req.headers.Authorization = `Bearer ${authToken}`;
    // Ensure that we URI encode the clientId in the request URL
    url += `/${encodeURIComponent(sso.clientId!)}`;
  }

  // Remove the body for DELETE requests
  if (method === "DELETE" || method === "GET") {
    delete req.body;
  }

  // Make the request
  const resp = await fetch<Client>(url, req);

  if (!resp.ok) {
    if (resp.data) {
      throw new Error(`${JSON.stringify(resp.statusText)}, ${JSON.stringify(resp.data)}`);
    } else {
      throw new Error(`${JSON.stringify(resp.statusText)}`);
    }
  }

  return resp.data;
}

export function generateSecretData(client: Client, secretTemplate?: { [key: string]: string }) {
  if (secretTemplate) {
    Log.debug(`Using secret template for client: ${client.clientId}`);
    // Iterate over the secret template entry and process each value
    return templateData(secretTemplate, client);
  }

  const stringMap: Record<string, string> = {};

  Log.debug(`Using client data for secret: ${client.clientId}`);

  // iterate over the client object and convert all values to strings
  for (const [key, value] of Object.entries(client)) {
    // For objects and arrays, convert to a JSON string
    const processed = typeof value === "object" ? JSON.stringify(value) : String(value);

    // Convert the value to a base64 encoded string
    stringMap[key] = Buffer.from(processed).toString("base64");
  }

  return stringMap;
}

export async function getSamlCertificate() {
  const resp = await fetch<string>(samlDescriptorUrl);

  if (!resp.ok) {
    return undefined;
  }

  return extractSamlCertificateFromXML(resp.data);
}

export function extractSamlCertificateFromXML(xmlString: string) {
  const extractedIDPSSODescriptor = xmlString.match(idpSSODescriptorRegex)?.[1] || "";
  return extractedIDPSSODescriptor.match(x509CertRegex)?.[1] || "";
}

/**
 * Process the secret template and convert the client data to base64 encoded strings for use in a secret
 *
 * @param secretTemplate The template to use for generating the secret
 * @param client
 * @returns
 */
function templateData(secretTemplate: { [key: string]: string }, client: Client) {
  const stringMap: Record<string, string> = {};

  // Iterate over the secret template and process each entry
  for (const [key, value] of Object.entries(secretTemplate)) {
    // Replace any clientField() references with the actual client data
    const templated = value.replace(
      secretTemplateRegex,
      (_match, fieldName: keyof Client, key, json) => {
        // Make typescript happy with a more generic type
        const value = client[fieldName] as Record<string | number, string> | string;

        // If a key is provided, use it to get the value
        if (key) {
          return String(value[key] ?? "");
        }

        // If .json() is provided, convert the value to a JSON string
        if (json) {
          return JSON.stringify(value);
        }

        // Otherwise, convert the value to a string
        return value !== undefined ? String(value) : "";
      },
    );

    // Convert the templated value to a base64 encoded string
    stringMap[key] = Buffer.from(templated).toString("base64");
  }

  // Return the processed secret template without any further processing
  return stringMap;
}<|MERGE_RESOLUTION|>--- conflicted
+++ resolved
@@ -11,10 +11,7 @@
 const samlDescriptorUrl =
   "http://keycloak-http.keycloak.svc.cluster.local:8080/realms/uds/protocol/saml/descriptor";
 
-<<<<<<< HEAD
-=======
 // Support dev mode with port-forwarded keycloak svc
->>>>>>> 20889f29
 if (process.env.PEPR_MODE === "dev") {
   apiURL = "http://localhost:8080/realms/uds/clients-registrations/default";
 }
@@ -80,6 +77,7 @@
 }
 
 async function syncClient(
+  // eslint-disable-next-line @typescript-eslint/no-unused-vars
   { enableAuthserviceSelector, secretName, secretTemplate, ...clientReq }: Sso,
   pkg: UDSPackage,
   isRetry = false,
@@ -156,38 +154,13 @@
       labels: {
         "uds/package": pkg.metadata!.name,
       },
-<<<<<<< HEAD
-      data: generateSecretData(client, secretTemplate),
-    });
-
-    return client;
-  } catch (err) {
-    const msg =
-      `Failed to process client request '${clientReq.clientId}' for ` +
-      `${pkg.metadata?.namespace}/${pkg.metadata?.name}. This can occur if a client already exists with the same ID that Pepr isn't tracking.`;
-    Log.error({ err }, msg);
-
-    if (isRetry) {
-      Log.error(`${msg}, retry failed, aborting`);
-      throw new Error(`${msg}. RETRY FAILED, aborting: ${JSON.stringify(err)}`);
-    }
-
-    // Retry the request
-    Log.warn(pkg.metadata, `Failed to process client request: ${clientReq.clientId}, retrying`);
-    return syncClient({ enableAuthserviceSelector, ...clientReq }, pkg, true);
-=======
       // Use the CR as the owner ref for each VirtualService
       ownerReferences: getOwnerRef(pkg),
     },
     data: generateSecretData(client, secretTemplate),
   });
 
-  if (isAuthSvcClient) {
-    // Do things here
->>>>>>> 20889f29
-  }
-
-  return name;
+  return client;
 }
 
 /**
