import { K8s, Log, fetch, kind } from "pepr";

import { UDSConfig } from "../../../config";
import { Store } from "../../common";
import { Sso, UDSPackage } from "../../crd";
import { getOwnerRef } from "../utils";
import { Client } from "./types";

let apiURL =
  "http://keycloak-http.keycloak.svc.cluster.local:8080/realms/uds/clients-registrations/default";
const samlDescriptorUrl =
  "http://keycloak-http.keycloak.svc.cluster.local:8080/realms/uds/protocol/saml/descriptor";

if (process.env.PEPR_MODE === "dev") {
  apiURL = "http://localhost:8080/realms/uds/clients-registrations/default";
}

// Template regex to match clientField() references, see https://regex101.com/r/e41Dsk/3 for details
const secretTemplateRegex = new RegExp(
  'clientField\\(([a-zA-Z]+)\\)(?:\\["?([\\w]+)"?\\]|(\\.json\\(\\)))?',
  "gm",
);

// Template regex to match IDPSSODescriptor in the SAML IDP Descriptor XML, see https://regex101.com/r/DGvzjd/1
const idpSSODescriptorRegex = new RegExp(
  /<[^>]*:IDPSSODescriptor[^>]*>((.|[\n\r])*)<\/[^>]*:IDPSSODescriptor>/,
);

// Template regex to match the X509Certificate within the IDPSSODescriptor XML, see https://regex101.com/r/NjGZF5/1
const x509CertRegex = new RegExp(
  /<[^>]*:X509Certificate[^>]*>((.|[\n\r])*)<\/[^>]*:X509Certificate>/,
);

/**
 * Create or update the Keycloak clients for the package
 *
 * @param pkg the package to process
 *
 * @returns the list of client refs
 */
export async function keycloak(pkg: UDSPackage) {
  // Get the list of clients from the package
  const clientReqs = pkg.spec?.sso || [];
  const refs: string[] = [];

  for (const clientReq of clientReqs) {
    const ref = await syncClient(clientReq, pkg);
    refs.push(ref);
  }

  await purgeSSOClients(pkg, refs);

  return refs;
}

/**
 * Remove any remaining clients that are not in the refs list
 *
 * @param pkg the package to process
 * @param refs the list of client refs to keep
 */
export async function purgeSSOClients(pkg: UDSPackage, refs: string[] = []) {
  // Check for any clients that are no longer in the package and remove them
  const currentClients = pkg.status?.ssoClients || [];
  const toRemove = currentClients.filter(client => !refs.includes(client));
  for (const ref of toRemove) {
    const token = Store.getItem(ref);
    const clientId = ref.replace("sso-client-", "");
    if (token) {
      Store.removeItem(ref);
      await apiCall({ clientId }, "DELETE", token);
    } else {
      Log.warn(pkg.metadata, `Failed to remove client ${clientId}, token not found`);
    }
  }
}

async function syncClient(
  { enableAuthserviceSelector, secretName, secretTemplate, ...clientReq }: Sso,
  pkg: UDSPackage,
  isRetry = false,
) {
  Log.debug(pkg.metadata, `Processing client request: ${clientReq.clientId}`);

  try {
    // Not including the CR data in the ref because Keycloak client IDs must be unique already
    const name = `sso-client-${clientReq.clientId}`;
    const token = Store.getItem(name);

    let client: Client;

    handleClientGroups(clientReq);

    // If an existing client is found, update it
    if (token && !isRetry) {
      Log.debug(pkg.metadata, `Found existing token for ${clientReq.clientId}`);
      client = await apiCall(clientReq, "PUT", token);
    } else {
      Log.debug(pkg.metadata, `Creating new client for ${clientReq.clientId}`);
      client = await apiCall(clientReq);
    }

    // Write the new token to the store
    await Store.setItemAndWait(name, client.registrationAccessToken!);

    // Remove the registrationAccessToken from the client object to avoid problems (one-time use token)
    delete client.registrationAccessToken;

    if (clientReq.protocol === "saml") {
      client.samlIdpCertificate = await getSamlCertificate();
    }

    // Create or update the client secret
    await K8s(kind.Secret).Apply({
      metadata: {
        namespace: pkg.metadata!.namespace,
        // Use the CR secret name if provided, otherwise use the client name
        name: secretName || name,
        labels: {
          "uds/package": pkg.metadata!.name,
        },
        // Use the CR as the owner ref for each VirtualService
        ownerReferences: getOwnerRef(pkg),
      },
      data: generateSecretData(client, secretTemplate),
    });

    return name;
  } catch (err) {
    const msg =
      `Failed to process client request '${clientReq.clientId}' for ` +
      `${pkg.metadata?.namespace}/${pkg.metadata?.name}. This can occur if a client already exists with the same ID that Pepr isn't tracking.`;
    Log.error({ err }, msg);

    if (isRetry) {
      Log.error(`${msg}, retry failed, aborting`);
      throw new Error(`${msg}. RETRY FAILED, aborting: ${JSON.stringify(err)}`);
    }

    // Retry the request
    Log.warn(pkg.metadata, `Failed to process client request: ${clientReq.clientId}, retrying`);
    return syncClient({ enableAuthserviceSelector, ...clientReq }, pkg, true);
  }
}

/**
 * Handles the client groups by converting the groups to attributes.
 * @param clientReq - The client request object.
 */
export function handleClientGroups(clientReq: Sso) {
  if (clientReq.groups) {
    clientReq.attributes = clientReq.attributes || {};
    clientReq.attributes["uds.core.groups"] = JSON.stringify(clientReq.groups);
    delete clientReq.groups;
  } else {
    clientReq.attributes = clientReq.attributes || {};
    clientReq.attributes["uds.core.groups"] = ""; // Remove groups attribute from client
  }
}

<<<<<<< HEAD
export async function apiCall(sso: Partial<Sso>, method = "POST", authToken = "") {
=======
/**
 * Handles the client groups by converting the groups to attributes.
 * @param clientReq - The client request object.
 */
export function handleClientGroups(clientReq: Sso) {
  if (clientReq.groups?.anyOf) {
    clientReq.attributes = clientReq.attributes || {};
    clientReq.attributes["uds.core.groups"] = JSON.stringify(clientReq.groups);
  } else {
    clientReq.attributes = clientReq.attributes || {};
    clientReq.attributes["uds.core.groups"] = ""; // Remove groups attribute from client
  }
  delete clientReq.groups;
}

async function apiCall(sso: Partial<Sso>, method = "POST", authToken = "") {
>>>>>>> d71d83ed
  // Handle single test mode
  if (UDSConfig.isSingleTest) {
    Log.warn(`Generating fake client for '${sso.clientId}' in single test mode`);
    return {
      ...sso,
      secret: sso.secret || "fake-secret",
      registrationAccessToken: "fake-registration-access-token",
    } as Client;
  }

  const req = {
    body: JSON.stringify(sso) as string | undefined,
    method,
    headers: {
      "Content-Type": "application/json",
    } as Record<string, string>,
  };

  let url = apiURL;

  // When not creating a new client, add the client ID and registrationAccessToken
  if (authToken) {
    req.headers.Authorization = `Bearer ${authToken}`;
    url += `/${sso.clientId}`;
  }

  // Remove the body for DELETE requests
  if (method === "DELETE" || method === "GET") {
    delete req.body;
  }

  // Make the request
  const resp = await fetch<Client>(url, req);

  if (!resp.ok) {
    throw new Error(`Failed to ${method} client: ${resp.statusText}`);
  }

  return resp.data;
}

export function generateSecretData(client: Client, secretTemplate?: { [key: string]: string }) {
  if (secretTemplate) {
    Log.debug(`Using secret template for client: ${client.clientId}`);
    // Iterate over the secret template entry and process each value
    return templateData(secretTemplate, client);
  }

  const stringMap: Record<string, string> = {};

  Log.debug(`Using client data for secret: ${client.clientId}`);

  // iterate over the client object and convert all values to strings
  for (const [key, value] of Object.entries(client)) {
    // For objects and arrays, convert to a JSON string
    const processed = typeof value === "object" ? JSON.stringify(value) : String(value);

    // Convert the value to a base64 encoded string
    stringMap[key] = Buffer.from(processed).toString("base64");
  }

  return stringMap;
}

export async function getSamlCertificate() {
  const resp = await fetch<string>(samlDescriptorUrl);

  if (!resp.ok) {
    return undefined;
  }

  return extractSamlCertificateFromXML(resp.data);
}

export function extractSamlCertificateFromXML(xmlString: string) {
  const extractedIDPSSODescriptor = xmlString.match(idpSSODescriptorRegex)?.[1] || "";
  return extractedIDPSSODescriptor.match(x509CertRegex)?.[1] || "";
}

/**
 * Process the secret template and convert the client data to base64 encoded strings for use in a secret
 *
 * @param secretTemplate The template to use for generating the secret
 * @param client
 * @returns
 */
function templateData(secretTemplate: { [key: string]: string }, client: Client) {
  const stringMap: Record<string, string> = {};

  // Iterate over the secret template and process each entry
  for (const [key, value] of Object.entries(secretTemplate)) {
    // Replace any clientField() references with the actual client data
    const templated = value.replace(
      secretTemplateRegex,
      (_match, fieldName: keyof Client, key, json) => {
        // Make typescript happy with a more generic type
        const value = client[fieldName] as Record<string | number, string> | string;

        // If a key is provided, use it to get the value
        if (key) {
          return String(value[key] ?? "");
        }

        // If .json() is provided, convert the value to a JSON string
        if (json) {
          return JSON.stringify(value);
        }

        // Otherwise, convert the value to a string
        return value !== undefined ? String(value) : "";
      },
    );

    // Convert the templated value to a base64 encoded string
    stringMap[key] = Buffer.from(templated).toString("base64");
  }

  // Return the processed secret template without any further processing
  return stringMap;
}<|MERGE_RESOLUTION|>--- conflicted
+++ resolved
@@ -148,24 +148,6 @@
  * @param clientReq - The client request object.
  */
 export function handleClientGroups(clientReq: Sso) {
-  if (clientReq.groups) {
-    clientReq.attributes = clientReq.attributes || {};
-    clientReq.attributes["uds.core.groups"] = JSON.stringify(clientReq.groups);
-    delete clientReq.groups;
-  } else {
-    clientReq.attributes = clientReq.attributes || {};
-    clientReq.attributes["uds.core.groups"] = ""; // Remove groups attribute from client
-  }
-}
-
-<<<<<<< HEAD
-export async function apiCall(sso: Partial<Sso>, method = "POST", authToken = "") {
-=======
-/**
- * Handles the client groups by converting the groups to attributes.
- * @param clientReq - The client request object.
- */
-export function handleClientGroups(clientReq: Sso) {
   if (clientReq.groups?.anyOf) {
     clientReq.attributes = clientReq.attributes || {};
     clientReq.attributes["uds.core.groups"] = JSON.stringify(clientReq.groups);
@@ -173,11 +155,9 @@
     clientReq.attributes = clientReq.attributes || {};
     clientReq.attributes["uds.core.groups"] = ""; // Remove groups attribute from client
   }
-  delete clientReq.groups;
-}
-
-async function apiCall(sso: Partial<Sso>, method = "POST", authToken = "") {
->>>>>>> d71d83ed
+}
+
+export async function apiCall(sso: Partial<Sso>, method = "POST", authToken = "") {
   // Handle single test mode
   if (UDSConfig.isSingleTest) {
     Log.warn(`Generating fake client for '${sso.clientId}' in single test mode`);
