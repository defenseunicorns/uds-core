--- conflicted
+++ resolved
@@ -1,11 +1,8 @@
-<<<<<<< HEAD
 /**
  * Copyright 2024 Defense Unicorns
  * SPDX-License-Identifier: AGPL-3.0-or-later OR LicenseRef-Defense-Unicorns-Commercial
  */
 
-=======
->>>>>>> 733bb177
 import { V1OwnerReference } from "@kubernetes/client-node";
 import { UDSConfig } from "../../../config";
 import {
@@ -42,14 +39,8 @@
   // Generate a sanitized name for the ServiceEntry
   const name = generateSEName(pkgName, expose);
 
-<<<<<<< HEAD
   // Get the correct domain based on gateway
   const domain = gateway === Gateway.Admin ? UDSConfig.adminDomain : UDSConfig.domain;
-=======
-  // Construct the domain based on the gateway type and UDS configuration
-  // If the gateway is 'admin', prefix the domain with 'admin.', otherwise use the standard domain
-  const domain = (gateway === Gateway.Admin ? "admin." : "") + UDSConfig.domain;
->>>>>>> 733bb177
 
   // Determine the Fully Qualified Domain Name (FQDN) for the service
   // For internal services (MESH_INTERNAL), append the domain to the host
