--- conflicted
+++ resolved
@@ -3,16 +3,10 @@
  * SPDX-License-Identifier: AGPL-3.0-or-later OR LicenseRef-Defense-Unicorns-Commercial
  */
 
-<<<<<<< HEAD
-import { describe, expect, it } from "@jest/globals";
 
-import { Expose, Gateway, IstioLocation, IstioResolution } from "../../crd";
+import { describe, expect, it } from "vitest";
+import { Expose, Gateway, IstioLocation, IstioResolution, RemoteProtocol } from "../../crd";
 import { UDSConfig } from "../config/config";
-import { generateServiceEntry } from "./service-entry";
-=======
-import { describe, expect, it } from "vitest";
-import { UDSConfig } from "../../../config";
-import { Expose, Gateway, IstioLocation, IstioResolution, RemoteProtocol } from "../../crd";
 import { ownerRefsMock } from "./defaultTestMocks";
 import { sharedEgressPkgId } from "./egress";
 import { istioEgressGatewayNamespace } from "./istio-resources";
@@ -22,7 +16,6 @@
   generateSharedServiceEntry,
 } from "./service-entry";
 import { EgressResource, HostResource } from "./types";
->>>>>>> 180c9251
 
 describe("test generate service entry", () => {
   const ownerRefs = [
