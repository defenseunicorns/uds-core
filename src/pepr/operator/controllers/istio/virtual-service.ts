import { K8s, Log } from "pepr";

import { UDSConfig } from "../../../config";
import { Expose, Gateway, Istio, UDSPackage, getOwnerRef } from "../../crd";
import { sanitizeResourceName } from "../utils";

/**
 * Creates a VirtualService for each exposed service in the package
 *
 * @param pkg
 * @param namespace
 */
export async function virtualService(pkg: UDSPackage, namespace: string) {
  const pkgName = pkg.metadata!.name!;
  const generation = (pkg.metadata?.generation ?? 0).toString();

  // Get the list of exposed services
  const exposeList = pkg.spec?.network?.expose ?? [];

  // Create a list of generated VirtualServices
  const payloads: Istio.VirtualService[] = [];

  // Iterate over each exposed service
  for (const expose of exposeList) {
    const { gateway = Gateway.Tenant, host, port, service, advancedHTTP = {} } = expose;

    const name = generateVSName(pkg, expose);

    // For the admin gateway, we need to add the path prefix
    const domain = (gateway === Gateway.Admin ? "admin." : "") + UDSConfig.domain;

    // Append the domain to the host
    const fqdn = `${host}.${domain}`;

    const http: Istio.HTTP = { ...advancedHTTP };

    // Create the route to the service
    const route: Istio.HTTPRoute[] = [
      {
        destination: {
          // Use the service name as the host
          host: `${service}.${namespace}.svc.cluster.local`,
          // The CRD only uses numeric ports
          port: { number: port },
        },
      },
    ];

    if (!advancedHTTP.directResponse) {
      // Create the route to the service if not using advancedHTTP.directResponse
      http.route = route;
    }

<<<<<<< HEAD
    // Manage deprecated match field
    if (expose.match) {
      http.match = expose.match;
    }

=======
>>>>>>> e3c41e82
    const payload: Istio.VirtualService = {
      metadata: {
        name,
        namespace,
        labels: {
          "uds/package": pkgName,
          "uds/generation": generation,
        },
        // Use the CR as the owner ref for each VirtualService
        ownerReferences: getOwnerRef(pkg),
      },
      spec: {
        // Append the UDS Domain to the host
        hosts: [fqdn],
        // Map the gateway (admin, passthrough or tenant) to the VirtualService
        gateways: [`istio-${gateway}-gateway/${gateway}-gateway`],
        // Apply the route to the VirtualService
        http: [http],
      },
    };

    // If the gateway is the passthrough gateway, apply the TLS match
    if (gateway === Gateway.Passthrough) {
      payload.spec!.tls = [
        {
          match: [{ port: 443, sniHosts: [fqdn] }],
          route,
        },
      ];
    }

    Log.debug(payload, `Applying VirtualService ${name}`);

    // Apply the VirtualService and force overwrite any existing policy
    await K8s(Istio.VirtualService).Apply(payload, { force: true });

    payloads.push(payload);
  }

  // Get all related VirtualServices in the namespace
  const virtualServices = await K8s(Istio.VirtualService)
    .InNamespace(namespace)
    .WithLabel("uds/package", pkgName)
    .Get();

  // Find any orphaned VirtualServices (not matching the current generation)
  const orphanedVS = virtualServices.items.filter(
    vs => vs.metadata?.labels?.["uds/generation"] !== generation,
  );

  // Delete any orphaned VirtualServices
  for (const vs of orphanedVS) {
    Log.debug(vs, `Deleting orphaned VirtualService ${vs.metadata!.name}`);
    await K8s(Istio.VirtualService).Delete(vs);
  }

  // Return the list of generated VirtualServices
  return payloads;
}

export function generateVSName(pkg: UDSPackage, expose: Expose) {
  const { gateway = Gateway.Tenant, host, port, service, description, advancedHTTP } = expose;

  // Ensure the resource name is valid
  const matchHash = advancedHTTP?.match?.flatMap(m => m.name).join("-") || "";
  const nameSuffix = description || `${host}-${port}-${service}-${matchHash}`;
  const name = sanitizeResourceName(`${pkg.metadata!.name}-${gateway}-${nameSuffix}`);

  return name;
}<|MERGE_RESOLUTION|>--- conflicted
+++ resolved
@@ -51,14 +51,6 @@
       http.route = route;
     }
 
-<<<<<<< HEAD
-    // Manage deprecated match field
-    if (expose.match) {
-      http.match = expose.match;
-    }
-
-=======
->>>>>>> e3c41e82
     const payload: Istio.VirtualService = {
       metadata: {
         name,
