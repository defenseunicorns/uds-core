/**
 * Copyright 2024 Defense Unicorns
 * SPDX-License-Identifier: AGPL-3.0-or-later OR LicenseRef-Defense-Unicorns-Commercial
 */

import { V1OwnerReference } from "@kubernetes/client-node";
<<<<<<< HEAD

import { Expose, Gateway, IstioHTTP, IstioHTTPRoute, IstioVirtualService } from "../../crd";
import { UDSConfig } from "../config/config";
=======
import { K8s } from "pepr";
import { UDSConfig } from "../../../config";
import {
  Expose,
  Gateway,
  IstioHTTP,
  IstioHTTPRoute,
  IstioTLS,
  IstioVirtualService,
} from "../../crd";
>>>>>>> 180c9251
import { sanitizeResourceName } from "../utils";
import { sharedEgressPkgId } from "./egress";
import { generateGatewayName } from "./gateway";
import {
  getSharedAnnotationKey,
  log,
  istioEgressGatewayNamespace as namespace,
} from "./istio-resources";
import { EgressResource } from "./types";

/**
 * Creates a VirtualService for each exposed service in the package
 *
 * @param pkg
 * @param namespace
 */
export function generateIngressVirtualService(
  expose: Expose,
  namespace: string,
  pkgName: string,
  generation: string,
  ownerRefs: V1OwnerReference[],
) {
  const { gateway = Gateway.Tenant, host, port, service, advancedHTTP = {} } = expose;

  const name = generateVSName(pkgName, expose);

  // Get the correct domain based on gateway
  const domain = gateway === Gateway.Admin ? UDSConfig.adminDomain : UDSConfig.domain;

  // Append the domain to the host
  const fqdn = `${host}.${domain}`;

  const http: IstioHTTP = { ...advancedHTTP };

  // Create the route to the service
  const route: IstioHTTPRoute[] = [
    {
      destination: {
        // Use the service name as the host
        host: `${service}.${namespace}.svc.cluster.local`,
        // The CRD only uses numeric ports
        port: { number: port },
      },
    },
  ];

  if (!advancedHTTP.directResponse && !advancedHTTP.redirect) {
    // Create the route to the service if not using advancedHTTP.directResponse
    http.route = route;
  }

  const payload: IstioVirtualService = {
    metadata: {
      name,
      namespace,
      labels: {
        "uds/package": pkgName,
        "uds/generation": generation,
      },
      // Use the CR as the owner ref for each VirtualService
      ownerReferences: ownerRefs,
    },
    spec: {
      // Append the UDS Domain to the host
      hosts: [fqdn],
      // Map the gateway (admin, passthrough or tenant) to the VirtualService
      gateways: [`istio-${gateway}-gateway/${gateway}-gateway`],
      // Apply the route to the VirtualService
      http: [http],
    },
  };

  // If the gateway is the passthrough gateway, apply the TLS match
  if (gateway === Gateway.Passthrough) {
    payload.spec!.tls = [
      {
        match: [{ port: 443, sniHosts: [fqdn] }],
        route,
      },
    ];
  }
  return payload;
}

export function generateVSName(pkgName: string, expose: Expose) {
  const { gateway = Gateway.Tenant, host, port, service, description, advancedHTTP } = expose;

  // Ensure the resource name is valid
  const matchHash = advancedHTTP?.match?.flatMap(m => m.name).join("-") || "";
  const nameSuffix = description || `${host}-${port}-${service}-${matchHash}`;
  const name = sanitizeResourceName(`${pkgName}-${gateway}-${nameSuffix}`);

  return name;
}

/**
 * Create the egress Virtual Service resource
 *
 * @param host
 * @param resource
 * @param generation
 */
export function generateEgressVirtualService(
  host: string,
  resource: EgressResource,
  generation: number,
) {
  const name = generateEgressVSName(host);

  // Add annotations from resource
  const annotations: Record<string, string> = {};
  for (const pkgId of resource.packages) {
    annotations[`${getSharedAnnotationKey(pkgId)}`] = "user";
  }

  // Add the gateway servers
  const httpRoutes: IstioHTTP[] = [];
  const tlsRoutes: IstioTLS[] = [];
  for (const portProtocol of resource.portProtocols) {
    const port = portProtocol.port;
    const protocol = portProtocol.protocol;
    const route = generateVirtualServiceRoutes(host, port, protocol);
    if (protocol == "TLS") {
      tlsRoutes.push(...(route as IstioTLS[]));
    } else if (protocol == "HTTP") {
      httpRoutes.push(...(route as IstioHTTP[]));
    }
  }

  // Define the gateway
  const vs: IstioVirtualService = {
    metadata: {
      name,
      namespace,
      annotations,
      labels: {
        "uds/generation": generation.toString(),
        "uds/package": sharedEgressPkgId,
      },
    },
    spec: {
      hosts: [host],
      gateways: ["mesh", `${generateGatewayName(host)}`],
      ...(tlsRoutes.length > 0 && { tls: tlsRoutes }),
      ...(httpRoutes.length > 0 && { http: httpRoutes }),
    },
  };

  return vs;
}

// Generates the HTTP/TLS routes for the virtual service
function generateVirtualServiceRoutes(host: string, port: number, protocol: string) {
  const meshMatch = {
    gateways: ["mesh"],
    port,
    ...(protocol == "TLS" && { sniHosts: [host] }),
  };

  const gatewayMatch = {
    gateways: [`${generateGatewayName(host)}`],
    port,
    ...(protocol == "TLS" && { sniHosts: [host] }),
  };

  return [
    {
      match: [meshMatch],
      route: [
        {
          destination: {
            host: `egressgateway.${namespace}.svc.cluster.local`,
            port: { number: port },
          },
        },
      ],
    },
    {
      match: [gatewayMatch],
      route: [
        {
          destination: {
            host,
            port: { number: port },
          },
        },
      ],
    },
  ];
}

// Check for other virtual services that might conflict - virtual services that are not added by the operator
// Note: Users adding their own Istio resources will need to understand the possible conflicts with the spec. This is not an operation
// blocked by K8s, but will be identified as invalid by Istio. The UDS operator will only manage/deconflict resources it creates or those
// that follow the naming convention.
export async function warnMatchingExistingVirtualServices(host: string) {
  const virtualServices = await K8s(IstioVirtualService).Get();
  const name = generateEgressVSName(host);

  // Match any virtual services with matching hosts
  for (const vs of virtualServices.items) {
    if (vs.metadata?.name === name && vs.metadata?.namespace === namespace) {
      // Don't warn if the virtual service is the one we created
      continue;
    }
    if (vs.spec && vs.spec.hosts) {
      for (const vsHost of vs.spec.hosts) {
        if (vsHost === host) {
          const errText = `Found existing Virtual Service ${vs.metadata?.name}/${vs.metadata?.namespace} with matching host. Istio will not behave properly with multiple Virtual Services using the same hosts.`;
          log.error(errText);
          throw new Error(errText);
        }
      }
    }
  }
}

export function generateEgressVSName(host: string) {
  return sanitizeResourceName(`egress-vs-${host}`);
}<|MERGE_RESOLUTION|>--- conflicted
+++ resolved
@@ -4,13 +4,8 @@
  */
 
 import { V1OwnerReference } from "@kubernetes/client-node";
-<<<<<<< HEAD
-
-import { Expose, Gateway, IstioHTTP, IstioHTTPRoute, IstioVirtualService } from "../../crd";
-import { UDSConfig } from "../config/config";
-=======
+
 import { K8s } from "pepr";
-import { UDSConfig } from "../../../config";
 import {
   Expose,
   Gateway,
@@ -19,7 +14,7 @@
   IstioTLS,
   IstioVirtualService,
 } from "../../crd";
->>>>>>> 180c9251
+import { UDSConfig } from "../config/config";
 import { sanitizeResourceName } from "../utils";
 import { sharedEgressPkgId } from "./egress";
 import { generateGatewayName } from "./gateway";
