--- conflicted
+++ resolved
@@ -1,10 +1,6 @@
 import { afterEach, describe, expect, it, jest } from "@jest/globals";
 import { PeprValidateRequest } from "pepr";
-<<<<<<< HEAD
-import { Gateway, Expose, UDSPackage, Allow, Sso, Direction, RemoteGenerated, Protocol, Monitor } from ".."
-=======
-import { Allow, Direction, Expose, Gateway, Protocol, RemoteGenerated, Sso, UDSPackage } from "..";
->>>>>>> 7e0dc968
+import { Allow, Direction, Expose, Gateway, Monitor, Protocol, RemoteGenerated, Sso, UDSPackage } from "..";
 import { validator } from "./package-validator";
 
 const makeMockReq = (
@@ -430,28 +426,11 @@
     expect(mockReq.Approve).toHaveBeenCalledTimes(1);
   });
 
-<<<<<<< HEAD
-  it("given an undefined description, a unique serviceMonitor name should be generated using the selector and portName fields", async () => {
-=======
   it("denies authservice clients with : in client ID", async () => {
->>>>>>> 7e0dc968
-    const mockReq = makeMockReq(
-      {},
-      [],
-      [],
-<<<<<<< HEAD
-      [],
-      [
-        { description: undefined, portName: "http-foo", selector: { key: "foo" } },
-        { description: undefined, portName: "http-bar", selector: { key: "bar" } },
-      ],
-    );
-    await validator(mockReq);
-    expect(mockReq.Deny).toHaveBeenCalledTimes(0);
-  });
-
-  it("denies monitors that do not have unique descriptions", async () => {
-=======
+    const mockReq = makeMockReq(
+      {},
+      [],
+      [],
       [
         {
           clientId: "http://example.com",
@@ -488,18 +467,10 @@
   });
 
   it("denies clients with unsupported attributes", async () => {
->>>>>>> 7e0dc968
-    const mockReq = makeMockReq(
-      {},
-      [],
-      [],
-<<<<<<< HEAD
-      [],
-      [{ description: "Metrics" }, { description: "Metrics" }],
-    );
-    await validator(mockReq);
-    expect(mockReq.Deny).toHaveBeenCalledTimes(1);
-=======
+    const mockReq = makeMockReq(
+      {},
+      [],
+      [],
       [
         {
           attributes: {
@@ -578,6 +549,39 @@
     const mockReq = makeMockReq({}, [], [], [{}]);
     await validator(mockReq);
     expect(mockReq.Approve).toHaveBeenCalledTimes(1);
->>>>>>> 7e0dc968
-  });
+  });
+});
+
+describe("Test proper generation of a unique name for service monitors", () => {
+  afterEach(() => {
+    jest.resetAllMocks();
+  });
+  
+  it("given an undefined description, a unique serviceMonitor name should be generated using the selector and portName fields", async () => {
+    const mockReq = makeMockReq(
+      {},
+      [],
+      [],
+      [],
+      [
+        { description: undefined, portName: "http-foo", selector: { key: "foo" } },
+        { description: undefined, portName: "http-bar", selector: { key: "bar" } },
+      ],
+    );
+    await validator(mockReq);
+    expect(mockReq.Deny).toHaveBeenCalledTimes(0);
+  });
+
+  it("denies monitors that do not have unique descriptions", async () => {
+    const mockReq = makeMockReq(
+      {},
+      [],
+      [],
+      [],
+      [{ description: "Metrics" }, { description: "Metrics" }],
+    );
+    await validator(mockReq);
+    expect(mockReq.Deny).toHaveBeenCalledTimes(1);
+  });
+});
 });