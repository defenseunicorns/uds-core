/**
 * Copyright 2024 Defense Unicorns
 * SPDX-License-Identifier: AGPL-3.0-or-later OR LicenseRef-Defense-Unicorns-Commercial
 */

import { PeprValidateRequest } from "pepr";

import { Gateway, Protocol, UDSPackage } from "..";
import { generateVSName } from "../../controllers/istio/virtual-service";
import { generateMonitorName } from "../../controllers/monitoring/common";
import { generateName } from "../../controllers/network/generate";
import { PackageStore } from "../../controllers/packages/package-store";
import { sanitizeResourceName } from "../../controllers/utils";
import { Kind, Mode } from "../../crd/generated/package-v1alpha1";
import { migrate } from "../migrate";

const invalidNamespaces = ["kube-system", "kube-public", "_unknown_", "pepr-system"];

export async function validator(req: PeprValidateRequest<UDSPackage>) {
  const pkg = migrate(req.Raw);

  const pkgName = pkg.metadata?.name ?? "_unknown_";
  const ns = pkg.metadata?.namespace ?? "_unknown_";
  const deletionTimestamp = pkg.metadata?.deletionTimestamp ?? null;

  if (invalidNamespaces.includes(ns)) {
    return req.Deny("invalid namespace");
  }

  // Check if a package already exists in the target namespace
  if (PackageStore.hasKey(ns) && !deletionTimestamp) {
    const existingPkgName = PackageStore.getPkgName(ns);
    // Since this function is called on admission, we need to allow updating existing packages
    if (existingPkgName !== pkgName) {
      return req.Deny(
        `A package with the name "${existingPkgName}" already exists in the namespace "${ns}". Only one package can exist in a namespace.`,
      );
    }
  }

  const exposeList = pkg.spec?.network?.expose ?? [];

  // Track the names of the virtual services to ensure they are unique
  const virtualServiceNames = new Set<string>();

  for (const expose of exposeList) {
    if (expose.gateway === Gateway.Passthrough) {
      if (expose.advancedHTTP) {
        return req.Deny("advancedHTTP cannot be used with passthrough gateway");
      }
    }

    // directResponse cannot be combined with service, port or pod configs
    if (
      expose.advancedHTTP?.directResponse &&
      (expose.service || expose.selector || expose.port || expose.targetPort)
    ) {
      return req.Deny("directResponse cannot be combined with service, port, selector, targetPort");
    }

    // Ensure the service name is unique
    const name = generateVSName(pkgName, expose);
    if (virtualServiceNames.has(name)) {
      return req.Deny(
        `The combination of characteristics of this expose entry would create a duplicate VirtualService. ` +
          `Verify you do not have duplicate values, or add a unique "description" field for this rule. ` +
          `The duplicate rule would be named "${name}".`,
      );
    }

    // Add the name to the set to track it
    virtualServiceNames.add(name);
  }

  const networkPolicy = pkg.spec?.network?.allow ?? [];

  // Track the names of the network policies to ensure they are unique
  const networkPolicyNames = new Set<string>();

  for (const policy of networkPolicy) {
    // If 'remoteGenerated' is set, it cannot be combined with 'remoteNamespace', 'remoteSelector', or 'remoteCidr'.
    if (
      policy.remoteGenerated &&
      (policy.remoteNamespace || policy.remoteSelector || policy.remoteCidr)
    ) {
      return req.Deny(
        "remoteGenerated cannot be combined with remoteNamespace, remoteSelector, or remoteCidr",
      );
    }

    // If either 'remoteNamespace' or 'remoteSelector' is set, they cannot be combined with 'remoteGenerated' or 'remoteCidr'.
    if (
      (policy.remoteNamespace || policy.remoteSelector) &&
      (policy.remoteGenerated || policy.remoteCidr)
    ) {
      return req.Deny(
        "remoteNamespace and remoteSelector cannot be combined with remoteGenerated or remoteCidr",
      );
    }

    // If 'remoteCidr' is set, it cannot be combined with 'remoteGenerated', 'remoteNamespace', or 'remoteSelector'.
    if (
      policy.remoteCidr &&
      (policy.remoteGenerated || policy.remoteNamespace || policy.remoteSelector)
    ) {
      return req.Deny(
        "remoteCidr cannot be combined with remoteGenerated, remoteNamespace, or remoteSelector",
      );
    }

    // Ensure the policy name is unique
    const name = sanitizeResourceName(`allow-${pkg.metadata?.name}-${generateName(policy)}`);
    if (networkPolicyNames.has(name)) {
      return req.Deny(
        `The combination of characteristics of this network allow rule would create a duplicate NetworkPolicy. ` +
          `Verify you do not have duplicate allow rules, or add a unique "description" field for this rule. ` +
          `The duplicate rule would be named "${name}".`,
      );
    }
    // Add the name to the set to track it
    networkPolicyNames.add(name);
  }

  const ssoClients = pkg.spec?.sso ?? [];

  // Ensure the client IDs are unique
  const clientIDs = new Set<string>();

  const allowedClientAttributes = new Set([
    "oidc.ciba.grant.enabled",
    "backchannel.logout.session.required",
    "backchannel.logout.revoke.offline.tokens",
    "post.logout.redirect.uris",
    "oauth2.device.authorization.grant.enabled",
    "pkce.code.challenge.method",
    "client.session.idle.timeout",
    "client.session.max.lifespan",
    "access.token.lifespan",
    "saml.assertion.signature",
    "saml.client.signature",
    "saml_assertion_consumer_url_post",
    "saml_assertion_consumer_url_redirect",
    "saml_single_logout_service_url_post",
    "saml_single_logout_service_url_redirect",
<<<<<<< HEAD
    "saml_idp_initiated_sso_url_name",
=======
    "use.refresh.tokens",
>>>>>>> b21ef544
  ]);

  for (const client of ssoClients) {
    if (clientIDs.has(client.clientId)) {
      return req.Deny(`The client ID "${client.clientId}" is not unique`);
    }
    clientIDs.add(client.clientId);
    // Don't allow illegal k8s resource names for the secret name
    if (client.secretName && client.secretName !== sanitizeResourceName(client.secretName)) {
      return req.Deny(
        `The client ID "${client.clientId}" uses an invalid secret name ${client.secretName}`,
      );
    }
    // If standardFlowEnabled is undefined (defaults to `true`) or explicitly true and there are no redirectUris set, deny the req
    if (client.standardFlowEnabled !== false && !client.redirectUris) {
      return req.Deny(
        `The client ID "${client.clientId}" must specify redirectUris if standardFlowEnabled is turned on (it is enabled by default)`,
      );
    }
    // If serviceAccountsEnabled is true, do not allow standard flow
    if (client.serviceAccountsEnabled && client.standardFlowEnabled) {
      return req.Deny(
        `The client ID "${client.clientId}" serviceAccountsEnabled is disallowed with standardFlowEnabled`,
      );
    }
    // If this is a public client ensure that it only sets itself up as an OAuth Device Flow client
    if (
      client.publicClient &&
      (client.standardFlowEnabled !== false /* default true */ ||
        client.serviceAccountsEnabled /* default false */ ||
        client.secret !== undefined ||
        client.secretName !== undefined ||
        client.secretTemplate !== undefined ||
        client.enableAuthserviceSelector !== undefined ||
        client.protocol === Protocol.Saml ||
        client.attributes?.["oauth2.device.authorization.grant.enabled"] !== "true")
    ) {
      return req.Deny(
        `The client ID "${client.clientId}" sets options incompatible with publicClient`,
      );
    }
    // Check if client.attributes contain any disallowed attributes
    if (client.attributes) {
      for (const attr of Object.keys(client.attributes)) {
        if (!allowedClientAttributes.has(attr)) {
          return req.Deny(
            `The client ID "${client.clientId}" contains an unsupported attribute "${attr}"`,
          );
        }
      }
    }
    // If this is an authservice client ensure it does not contain a `:`, see https://github.com/istio-ecosystem/authservice/issues/263
    if (client.enableAuthserviceSelector && client.clientId.includes(":")) {
      return req.Deny(
        `The client ID "${client.clientId}" is invalid as an Authservice client - Authservice does not support client IDs with the ":" character`,
      );
    }
    // If this is an authservice client ensure the package is not in ambient mode,
    // See https://github.com/defenseunicorns/uds-core/issues/1029 and https://github.com/defenseunicorns/uds-core/issues/1200
    if (client.enableAuthserviceSelector && pkg.spec?.network?.serviceMesh?.mode === Mode.Ambient) {
      return req.Deny(
        `The package contains an invalid configuration combination - Authservice clients are not currently supported in ambient mode`,
      );
    }
  }

  const monitors = pkg.spec?.monitor ?? [];

  // Ensure service and pod monitors use a unique description or selector/portName used for generating the resource name
  const podMonitorNames = new Set<string>();
  const svcMonitorNames = new Set<string>();

  for (const monitor of monitors) {
    const monitorName = generateMonitorName(pkgName, monitor);
    if (monitor.kind === Kind.PodMonitor) {
      if (podMonitorNames.has(monitorName)) {
        return req.Deny(
          `The combination of characteristics of this monitor entry would create a duplicate PodMonitor. ` +
            `Verify you do not have duplicate values, or add a unique "description" field for this monitor. ` +
            `The duplicate rule would be named "${monitorName}".`,
        );
      }
      podMonitorNames.add(monitorName);
    } else {
      if (svcMonitorNames.has(monitorName)) {
        return req.Deny(
          `The combination of characteristics of this monitor entry would create a duplicate ServiceMonitor. ` +
            `Verify you do not have duplicate values, or add a unique "description" field for this monitor. ` +
            `The duplicate rule would be named "${monitorName}".`,
        );
      }
      svcMonitorNames.add(monitorName);
    }
  }

  return req.Approve();
}<|MERGE_RESOLUTION|>--- conflicted
+++ resolved
@@ -142,11 +142,8 @@
     "saml_assertion_consumer_url_redirect",
     "saml_single_logout_service_url_post",
     "saml_single_logout_service_url_redirect",
-<<<<<<< HEAD
     "saml_idp_initiated_sso_url_name",
-=======
     "use.refresh.tokens",
->>>>>>> b21ef544
   ]);
 
   for (const client of ssoClients) {
