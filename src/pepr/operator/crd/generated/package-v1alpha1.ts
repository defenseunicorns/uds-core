// This file is auto-generated by kubernetes-fluent-client, do not edit manually

import { GenericKind, RegisterKind } from "kubernetes-fluent-client";

export class Package extends GenericKind {
  spec?: Spec;
  status?: Status;
}

export interface Spec {
  /**
   * Create Service or Pod Monitor configurations
   */
  monitor?: Monitor[];
  /**
   * Network configuration for the package
   */
  network?: Network;
  /**
   * Create SSO client configurations
   */
  sso?: Sso[];
}

export interface Monitor {
  /**
   * Authorization settings.
   */
  authorization?: Authorization;
  /**
   * A description of this monitor entry, this will become part of the ServiceMonitor name
   */
  description?: string;
  /**
   * The type of monitor to create; PodMonitor or ServiceMonitor. ServiceMonitor is the
   * default.
   */
  kind?: Kind;
  /**
   * HTTP path from which to scrape for metrics, defaults to `/metrics`
   */
  path?: string;
  /**
   * Labels to match pods in the namespace to apply the policy to. Leave empty to apply to all
   * pods in the namespace
   */
  podSelector?: { [key: string]: string };
  /**
   * The port name for the serviceMonitor
   */
  portName: string;
  /**
   * Labels to match pods in the namespace to apply the policy to. Leave empty to apply to all
   * pods in the namespace
   */
  selector: { [key: string]: string };
  /**
   * The service targetPort. This is required so the NetworkPolicy can be generated correctly.
   */
  targetPort: number;
}

/**
 * Authorization settings.
 */
export interface Authorization {
  /**
   * Selects a key of a Secret in the namespace that contains the credentials for
   * authentication.
   */
  credentials: Credentials;
  /**
   * Defines the authentication type. The value is case-insensitive. "Basic" is not a
   * supported value. Default: "Bearer"
   */
  type?: string;
}

/**
 * Selects a key of a Secret in the namespace that contains the credentials for
 * authentication.
 */
export interface Credentials {
  /**
   * The key of the secret to select from. Must be a valid secret key.
   */
  key: string;
  /**
   * Name of the referent. More info:
   * https://kubernetes.io/docs/concepts/overview/working-with-objects/names/#names
   */
  name?: string;
  /**
   * Specify whether the Secret or its key must be defined
   */
  optional?: boolean;
}

/**
 * The type of monitor to create; PodMonitor or ServiceMonitor. ServiceMonitor is the
 * default.
 */
export enum Kind {
  PodMonitor = "PodMonitor",
  ServiceMonitor = "ServiceMonitor",
}

/**
 * Network configuration for the package
 */
export interface Network {
  /**
   * Allow specific traffic (namespace will have a default-deny policy)
   */
  allow?: Allow[];
  /**
   * Expose a service on an Istio Gateway
   */
  expose?: Expose[];
}

export interface Allow {
  /**
   * A description of the policy, this will become part of the policy name
   */
  description?: string;
  /**
   * The direction of the traffic
   */
  direction: Direction;
  /**
   * The labels to apply to the policy
   */
  labels?: { [key: string]: string };
  /**
   * Deprecated: use selector
   */
  podLabels?: { [key: string]: string };
  /**
   * The port to allow (protocol is always TCP)
   */
  port?: number;
  /**
   * A list of ports to allow (protocol is always TCP)
   */
  ports?: number[];
  /**
   * Custom generated remote selector for the policy
   */
  remoteGenerated?: RemoteGenerated;
  /**
   * The remote namespace to allow traffic to/from. Use * or empty string to allow all
   * namespaces
   */
  remoteNamespace?: string;
  /**
   * Deprecated: use remoteSelector
   */
  remotePodLabels?: { [key: string]: string };
  /**
   * The remote pod selector labels to allow traffic to/from
   */
  remoteSelector?: { [key: string]: string };
  /**
   * Labels to match pods in the namespace to apply the policy to. Leave empty to apply to all
   * pods in the namespace
   */
  selector?: { [key: string]: string };
}

/**
 * The direction of the traffic
 */
export enum Direction {
  Egress = "Egress",
  Ingress = "Ingress",
}

/**
 * Custom generated remote selector for the policy
 */
export enum RemoteGenerated {
  Anywhere = "Anywhere",
  CloudMetadata = "CloudMetadata",
  IntraNamespace = "IntraNamespace",
  KubeAPI = "KubeAPI",
}

export interface Expose {
  /**
   * Advanced HTTP settings for the route.
   */
  advancedHTTP?: AdvancedHTTP;
  /**
   * A description of this expose entry, this will become part of the VirtualService name
   */
  description?: string;
  /**
   * The name of the gateway to expose the service on (default: tenant)
   */
  gateway?: Gateway;
  /**
   * The hostname to expose the service on
   */
  host: string;
  /**
   * Match the incoming request based on custom rules. Not permitted when using the
   * passthrough gateway.
   */
  match?: ExposeMatch[];
  /**
   * Deprecated: use selector
   */
  podLabels?: { [key: string]: string };
  /**
   * The port number to expose
   */
  port?: number;
  /**
   * Labels to match pods in the namespace to apply the policy to. Leave empty to apply to all
   * pods in the namespace
   */
  selector?: { [key: string]: string };
  /**
   * The name of the service to expose
   */
  service?: string;
  /**
   * The service targetPort. This defaults to port and is only required if the service port is
   * different from the target port (so the NetworkPolicy can be generated correctly).
   */
  targetPort?: number;
}

/**
 * Advanced HTTP settings for the route.
 */
export interface AdvancedHTTP {
  /**
   * Cross-Origin Resource Sharing policy (CORS).
   */
  corsPolicy?: CorsPolicy;
  /**
   * A HTTP rule can either return a direct_response, redirect or forward (default) traffic.
   */
  directResponse?: DirectResponse;
  headers?: Headers;
  /**
   * Match the incoming request based on custom rules. Not permitted when using the
   * passthrough gateway.
   */
  match?: AdvancedHTTPMatch[];
  /**
   * Retry policy for HTTP requests.
   */
  retries?: Retries;
  /**
   * Rewrite HTTP URIs and Authority headers.
   */
  rewrite?: Rewrite;
  /**
   * Timeout for HTTP requests, default is disabled.
   */
  timeout?: string;
  /**
   * Weight specifies the relative proportion of traffic to be forwarded to the destination.
   */
  weight?: number;
}

/**
 * Cross-Origin Resource Sharing policy (CORS).
 */
export interface CorsPolicy {
  /**
   * Indicates whether the caller is allowed to send the actual request (not the preflight)
   * using credentials.
   */
  allowCredentials?: boolean;
  /**
   * List of HTTP headers that can be used when requesting the resource.
   */
  allowHeaders?: string[];
  /**
   * List of HTTP methods allowed to access the resource.
   */
  allowMethods?: string[];
  allowOrigin?: string[];
  /**
   * String patterns that match allowed origins.
   */
  allowOrigins?: AllowOrigin[];
  /**
   * A list of HTTP headers that the browsers are allowed to access.
   */
  exposeHeaders?: string[];
  /**
   * Specifies how long the results of a preflight request can be cached.
   */
  maxAge?: string;
}

export interface AllowOrigin {
  exact?: string;
  prefix?: string;
  /**
   * RE2 style regex-based match (https://github.com/google/re2/wiki/Syntax).
   */
  regex?: string;
}

/**
 * A HTTP rule can either return a direct_response, redirect or forward (default) traffic.
 */
export interface DirectResponse {
  /**
   * Specifies the content of the response body.
   */
  body?: Body;
  /**
   * Specifies the HTTP response status to be returned.
   */
  status: number;
}

/**
 * Specifies the content of the response body.
 */
export interface Body {
  /**
   * response body as base64 encoded bytes.
   */
  bytes?: string;
  string?: string;
}

export interface Headers {
  request?: Request;
  response?: Response;
}

export interface Request {
  add?: { [key: string]: string };
  remove?: string[];
  set?: { [key: string]: string };
}

export interface Response {
  add?: { [key: string]: string };
  remove?: string[];
  set?: { [key: string]: string };
}

export interface AdvancedHTTPMatch {
  /**
   * Flag to specify whether the URI matching should be case-insensitive.
   */
  ignoreUriCase?: boolean;
  method?: PurpleMethod;
  /**
   * The name assigned to a match.
   */
  name: string;
  /**
   * Query parameters for matching.
   */
  queryParams?: { [key: string]: PurpleQueryParam };
  uri?: PurpleURI;
}

export interface PurpleMethod {
  exact?: string;
  prefix?: string;
  /**
   * RE2 style regex-based match (https://github.com/google/re2/wiki/Syntax).
   */
  regex?: string;
}

export interface PurpleQueryParam {
  exact?: string;
  prefix?: string;
  /**
   * RE2 style regex-based match (https://github.com/google/re2/wiki/Syntax).
   */
  regex?: string;
}

export interface PurpleURI {
  exact?: string;
  prefix?: string;
  /**
   * RE2 style regex-based match (https://github.com/google/re2/wiki/Syntax).
   */
  regex?: string;
}

/**
 * Retry policy for HTTP requests.
 */
export interface Retries {
  /**
   * Number of retries to be allowed for a given request.
   */
  attempts?: number;
  /**
   * Timeout per attempt for a given request, including the initial call and any retries.
   */
  perTryTimeout?: string;
  /**
   * Specifies the conditions under which retry takes place.
   */
  retryOn?: string;
  /**
   * Flag to specify whether the retries should retry to other localities.
   */
  retryRemoteLocalities?: boolean;
}

/**
 * Rewrite HTTP URIs and Authority headers.
 */
export interface Rewrite {
  /**
   * rewrite the Authority/Host header with this value.
   */
  authority?: string;
  /**
   * rewrite the path (or the prefix) portion of the URI with this value.
   */
  uri?: string;
  /**
   * rewrite the path portion of the URI with the specified regex.
   */
  uriRegexRewrite?: URIRegexRewrite;
}

/**
 * rewrite the path portion of the URI with the specified regex.
 */
export interface URIRegexRewrite {
  /**
   * RE2 style regex-based match (https://github.com/google/re2/wiki/Syntax).
   */
  match?: string;
  /**
   * The string that should replace into matching portions of original URI.
   */
  rewrite?: string;
}

/**
 * The name of the gateway to expose the service on (default: tenant)
 */
export enum Gateway {
  Admin = "admin",
  Passthrough = "passthrough",
  Tenant = "tenant",
}

export interface ExposeMatch {
  /**
   * Flag to specify whether the URI matching should be case-insensitive.
   */
  ignoreUriCase?: boolean;
  method?: FluffyMethod;
  /**
   * The name assigned to a match.
   */
  name: string;
  /**
   * Query parameters for matching.
   */
  queryParams?: { [key: string]: FluffyQueryParam };
  uri?: FluffyURI;
}

export interface FluffyMethod {
  exact?: string;
  prefix?: string;
  /**
   * RE2 style regex-based match (https://github.com/google/re2/wiki/Syntax).
   */
  regex?: string;
}

export interface FluffyQueryParam {
  exact?: string;
  prefix?: string;
  /**
   * RE2 style regex-based match (https://github.com/google/re2/wiki/Syntax).
   */
  regex?: string;
}

export interface FluffyURI {
  exact?: string;
  prefix?: string;
  /**
   * RE2 style regex-based match (https://github.com/google/re2/wiki/Syntax).
   */
  regex?: string;
}

export interface Sso {
  /**
   * Always list this client in the Account UI, even if the user does not have an active
   * session.
   */
  alwaysDisplayInConsole?: boolean;
  /**
   * Specifies attributes for the client.
   */
  attributes?: { [key: string]: string };
  /**
   * The client authenticator type
   */
  clientAuthenticatorType?: ClientAuthenticatorType;
  /**
   * The client identifier registered with the identity provider.
   */
  clientId: string;
  /**
   * Default client scopes
   */
  defaultClientScopes?: string[];
  /**
   * A description for the client, can be a URL to an image to replace the login logo
   */
  description?: string;
  /**
   * Labels to match pods to automatically protect with authservice. Leave empty to disable
   * authservice protection
   */
  enableAuthserviceSelector?: { [key: string]: string };
  /**
   * Whether the SSO client is enabled
   */
  enabled?: boolean;
  /**
   * The client sso group type
   */
  groups?: Groups;
  /**
   * Specifies display name of the client
   */
  name: string;
  /**
   * Specifies the protocol of the client, either 'openid-connect' or 'saml'
   */
  protocol?: Protocol;
  /**
<<<<<<< HEAD
   * Protocol Mappers to configure on the client
   */
  protocolMappers?: ProtocolMapper[];
=======
   * Defines whether the client requires a client secret for authentication
   */
  publicClient?: boolean;
>>>>>>> 957f3889
  /**
   * Valid URI pattern a browser can redirect to after a successful login. Simple wildcards
   * are allowed such as 'https://unicorns.uds.dev/*'
   */
  redirectUris?: string[];
  /**
   * Root URL appended to relative URLs
   */
  rootUrl?: string;
  /**
   * The client secret. Typically left blank and auto-generated.
   */
  secret?: string;
  /**
   * The name of the secret to store the client secret
   */
  secretName?: string;
  /**
   * A template for the generated secret
   */
  secretTemplate?: { [key: string]: string };
  /**
   * Enables the standard OpenID Connect redirect based authentication with authorization code.
   */
  standardFlowEnabled?: boolean;
  /**
   * Allowed CORS origins. To permit all origins of Valid Redirect URIs, add '+'. This does
   * not include the '*' wildcard though. To permit all origins, explicitly add '*'.
   */
  webOrigins?: string[];
}

/**
 * The client authenticator type
 */
export enum ClientAuthenticatorType {
  ClientJwt = "client-jwt",
  ClientSecret = "client-secret",
}

/**
 * The client sso group type
 */
export interface Groups {
  /**
   * List of groups allowed to access to client
   */
  anyOf?: string[];
}

/**
 * Specifies the protocol of the client, either 'openid-connect' or 'saml'
 */
export enum Protocol {
  OpenidConnect = "openid-connect",
  Saml = "saml",
}

export interface ProtocolMapper {
  /**
   * Configuration options for the mapper.
   */
  config?: { [key: string]: string };
  /**
   * Name of the mapper
   */
  name?: string;
  /**
   * Protocol of the mapper
   */
  protocol?: string;
  /**
   * Protocol Mapper type of the mapper
   */
  protocolMapper?: string;
}

export interface Status {
  authserviceClients?: string[];
  endpoints?: string[];
  monitors?: string[];
  networkPolicyCount?: number;
  observedGeneration?: number;
  phase?: Phase;
  retryAttempt?: number;
  ssoClients?: string[];
}

export enum Phase {
  Failed = "Failed",
  Pending = "Pending",
  Ready = "Ready",
  Retrying = "Retrying",
}

RegisterKind(Package, {
  group: "uds.dev",
  version: "v1alpha1",
  kind: "Package",
  plural: "packages",
});<|MERGE_RESOLUTION|>--- conflicted
+++ resolved
@@ -550,15 +550,13 @@
    */
   protocol?: Protocol;
   /**
-<<<<<<< HEAD
    * Protocol Mappers to configure on the client
    */
   protocolMappers?: ProtocolMapper[];
-=======
+  /**
    * Defines whether the client requires a client secret for authentication
    */
   publicClient?: boolean;
->>>>>>> 957f3889
   /**
    * Valid URI pattern a browser can redirect to after a successful login. Simple wildcards
    * are allowed such as 'https://unicorns.uds.dev/*'
