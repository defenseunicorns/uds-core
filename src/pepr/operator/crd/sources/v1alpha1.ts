--- conflicted
+++ resolved
@@ -164,11 +164,7 @@
   type: "array",
   items: {
     type: "object",
-<<<<<<< HEAD
-    required: ["clientId", "name"],
-=======
     required: ["clientId", "name", "redirectUris"],
->>>>>>> 9eba3afb
     properties: {
       isAuthSvcClient: {
         description: "If true, the client will generate a new Auth Service client as well",
@@ -202,19 +198,12 @@
       },
       redirectUris: {
         description:
-<<<<<<< HEAD
-          "Valid URI pattern a browser can redirect to after a successful login. Simple wildcards are allowed such as 'http://example.com/*'. Relative path can be specified too such as /my/relative/path/*. Relative paths are relative to the client root URL, or if none is specified the auth server root URL is used. For SAML, you must set valid URI patterns if you are relying on the consumer service URL embedded with the login request.",
-=======
           "Valid URI pattern a browser can redirect to after a successful login. Simple wildcards are allowed such as 'https://unicorns.uds.dev/*'",
->>>>>>> 9eba3afb
         type: "array",
         items: {
           type: "string",
         },
-<<<<<<< HEAD
-=======
         minItems: 1,
->>>>>>> 9eba3afb
       },
       webOrigins: {
         description:
