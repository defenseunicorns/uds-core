--- conflicted
+++ resolved
@@ -1,14 +1,11 @@
 export {
   Allow,
   Direction,
-  Expose,
-  Monitor,
-  Gateway,
-  Phase,
+  Expose, Gateway, Monitor, Phase,
   Status as PkgStatus,
   RemoteGenerated,
   Sso,
-  Package as UDSPackage,
+  Package as UDSPackage
 } from "./generated/package-v1alpha1";
 
 export {
@@ -18,27 +15,15 @@
   Matcher,
   Kind as MatcherKind,
   Policy,
-  Exemption as UDSExemption,
+  Exemption as UDSExemption
 } from "./generated/exemption-v1alpha1";
 
-<<<<<<< HEAD
 export { Action, AuthorizationPolicy } from "./generated/istio/authorizationpolicy-v1beta1";
 export { RequestAuthentication } from "./generated/istio/requestauthentication-v1";
 export * as Istio from "./generated/istio/virtualservice-v1beta1";
-=======
-export {
-  VirtualService as IstioVirtualService,
-  HTTPRoute as IstioHTTPRoute,
-  HTTP as IstioHTTP,
-} from "./generated/istio/virtualservice-v1beta1";
 
 export {
-  ServiceEntry as IstioServiceEntry,
-  Location as IstioLocation,
-  Resolution as IstioResolution,
-  Endpoint as IstioEndpoint,
-  Port as IstioPort,
+  Endpoint as IstioEndpoint, Location as IstioLocation, Port as IstioPort, Resolution as IstioResolution, ServiceEntry as IstioServiceEntry
 } from "./generated/istio/serviceentry-v1beta1";
 
-export * as Prometheus from "./generated/prometheus/servicemonitor-v1";
->>>>>>> 434844b8
+export * as Prometheus from "./generated/prometheus/servicemonitor-v1";