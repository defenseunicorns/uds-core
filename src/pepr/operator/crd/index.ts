/**
 * Copyright 2024 Defense Unicorns
 * SPDX-License-Identifier: AGPL-3.0-or-later OR LicenseRef-Defense-Unicorns-Commercial
 */

export {
  Allow,
  Direction,
  Expose,
  Gateway,
  Monitor,
  Phase,
  StatusObject as PkgStatus,
  Protocol,
  RemoteGenerated,
  RemoteProtocol,
  Sso,
  Package as UDSPackage,
} from "./generated/package-v1alpha1";

export {
  ExemptionElement,
  Matcher,
  Kind as MatcherKind,
  Policy,
  Exemption as UDSExemption,
} from "./generated/exemption-v1alpha1";

export {
  Attributes,
  ClusterConfig,
  Expose as ConfigExpose,
  Policy as ConfigPolicy,
  Name,
  Networking,
} from "./generated/clusterconfig-v1alpha1";

export {
  HTTP as IstioHTTP,
  HTTPRoute as IstioHTTPRoute,
  Tl as IstioTLS,
  VirtualService as IstioVirtualService,
} from "./generated/istio/virtualservice-v1beta1";

export {
  Endpoint as IstioEndpoint,
  Location as IstioLocation,
  Port as IstioPort,
  Resolution as IstioResolution,
  ServiceEntry as IstioServiceEntry,
} from "./generated/istio/serviceentry-v1beta1";

export {
  PodMetricsEndpoint as PodMonitorEndpoint,
  Scheme as PodMonitorScheme,
  PodMonitor as PrometheusPodMonitor,
} from "./generated/prometheus/podmonitor-v1";

export {
  ServiceMonitor as PrometheusServiceMonitor,
  Endpoint as ServiceMonitorEndpoint,
  Scheme as ServiceMonitorScheme,
} from "./generated/prometheus/servicemonitor-v1";

export {
  Action as IstioAction,
  AuthorizationPolicy as IstioAuthorizationPolicy,
} from "./generated/istio/authorizationpolicy-v1beta1";
export { RequestAuthentication as IstioRequestAuthentication } from "./generated/istio/requestauthentication-v1";

export { DestinationRule as IstioDestinationRule } from "./generated/istio/destinationrule-v1";

export {
  Gateway as IstioGateway,
  Server as IstioServer,
  Mode as IstioTLSMode,
} from "./generated/istio/gateway-v1";

export {
  OutboundTrafficPolicyMode as IstioOutboundTrafficPolicyMode,
  Sidecar as IstioSidecar,
} from "./generated/istio/sidecar-v1";

<<<<<<< HEAD
export {
  NetworkGateway as IstioWaypoint,
  From as WaypointFromType,
} from "./generated/gateway/gateway-v1";
=======
export { K8sGateway as K8sGateway } from "./generated/k8s/gateway-v1";
>>>>>>> a4eafbb6
<|MERGE_RESOLUTION|>--- conflicted
+++ resolved
@@ -81,11 +81,12 @@
   Sidecar as IstioSidecar,
 } from "./generated/istio/sidecar-v1";
 
-<<<<<<< HEAD
 export {
   NetworkGateway as IstioWaypoint,
   From as WaypointFromType,
 } from "./generated/gateway/gateway-v1";
-=======
-export { K8sGateway as K8sGateway } from "./generated/k8s/gateway-v1";
->>>>>>> a4eafbb6
+
+export { 
+  K8sGateway as K8sGateway,
+  From as K8sGatewayFromType,
+ } from "./generated/k8s/gateway-v1";