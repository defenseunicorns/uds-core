--- conflicted
+++ resolved
@@ -3,13 +3,8 @@
 import { K8s, Log, kind } from "pepr";
 
 import { Mock } from "jest-mock";
-<<<<<<< HEAD
-import { handleFailure, shouldSkip, updateStatus, writeEvent } from ".";
+import { handleFailure, shouldSkip, uidSeen, updateStatus, writeEvent } from ".";
 import { Phase, PkgStatus, UDSPackage } from "../crd";
-=======
-import { handleFailure, shouldSkip, uidSeen, updateStatus, writeEvent } from ".";
-import { ExemptStatus, Phase, PkgStatus, UDSExemption, UDSPackage } from "../crd";
->>>>>>> 424b57ba
 
 jest.mock("pepr", () => ({
   K8s: jest.fn(),
@@ -156,11 +151,7 @@
       apiVersion: "v1",
       metadata: { namespace: "default", name: "test", generation: 1, uid: "1" },
     };
-<<<<<<< HEAD
     await handleFailure(err, cr as UDSPackage);
-    expect(Log.error).toHaveBeenCalledWith({ err }, "Error configuring default/test");
-=======
-    await handleFailure(err, cr as UDSPackage | UDSExemption);
     expect(Log.error).toHaveBeenCalledWith(
       { err },
       "Reconciliation attempt 1 failed for default/test, retrying...",
@@ -202,12 +193,11 @@
       metadata: { namespace: "default", name: "test", generation: 1, uid: "1" },
       status: { phase: Phase.Pending, retryAttempt: 5 },
     };
-    await handleFailure(err, cr as UDSPackage | UDSExemption);
+    await handleFailure(err, cr as UDSPackage);
     expect(Log.error).toHaveBeenCalledWith(
       { err },
       "Error configuring default/test, maxed out retries",
     );
->>>>>>> 424b57ba
 
     expect(Create).toHaveBeenCalledWith({
       type: "Warning",
