--- conflicted
+++ resolved
@@ -3,13 +3,7 @@
  * SPDX-License-Identifier: AGPL-3.0-or-later OR LicenseRef-Defense-Unicorns-Commercial
  */
 
-<<<<<<< HEAD
-import { handleFailure, shouldSkip, updateStatus, writeEvent } from ".";
-
-=======
 import { getReadinessConditions, handleFailure, shouldSkip, updateStatus, writeEvent } from ".";
-import { UDSConfig } from "../../config";
->>>>>>> 55ef41b9
 import { Component, setupLogger } from "../../logger";
 import { UDSConfig } from "../controllers/config/config";
 import { cleanupNamespace, enableInjection } from "../controllers/istio/injection";
