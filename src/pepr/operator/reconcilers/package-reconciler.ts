/**
 * Copyright 2024 Defense Unicorns
 * SPDX-License-Identifier: AGPL-3.0-or-later OR LicenseRef-Defense-Unicorns-Commercial
 */

import { handleFailure, shouldSkip, updateStatus, writeEvent } from ".";
import { UDSConfig } from "../../config";
import { Component, setupLogger } from "../../logger";
import { enableInjection } from "../controllers/istio/injection";
import { istioResources } from "../controllers/istio/istio-resources";
import { preApplyDefaultDeny } from "../controllers/keycloak/authservice/authorization-policy";
import { authservice } from "../controllers/keycloak/authservice/authservice";
import { keycloak } from "../controllers/keycloak/client-sync";
import { Client } from "../controllers/keycloak/types";
import { podMonitor } from "../controllers/monitoring/pod-monitor";
import { serviceMonitor } from "../controllers/monitoring/service-monitor";
import { networkPolicies } from "../controllers/network/policies";
import { getAuthserviceClients } from "../controllers/utils";
import { Phase, UDSPackage } from "../crd";
import { migrate } from "../crd/migrate";

// configure subproject logger
const log = setupLogger(Component.OPERATOR_RECONCILERS);

/**
 * The reconciler is called from the queue and is responsible for reconciling the state of the package
 * with the cluster. This includes creating the namespace, network policies and virtual services.
 *
 * @param pkg the package to reconcile
 */
export async function packageReconciler(pkg: UDSPackage) {
  const metadata = pkg.metadata!;
  const { namespace, name } = metadata;

  log.info(
    `Processing Package ${namespace}/${name}, status.phase: ${pkg.status?.phase}, observedGeneration: ${pkg.status?.observedGeneration}, retryAttempt: ${pkg.status?.retryAttempt}`,
  );

  if (shouldSkip(pkg)) {
    log.info(
      `Skipping Package ${namespace}/${name}, status.phase: ${pkg.status?.phase}, observedGeneration: ${pkg.status?.observedGeneration}, retryAttempt: ${pkg.status?.retryAttempt}`,
    );
    return;
  }

  if (pkg.status?.retryAttempt && pkg.status?.retryAttempt > 0) {
    // calculate exponential backoff where backoffSeconds = 3^retryAttempt
    const backOffSeconds = 3 ** pkg.status?.retryAttempt;

    log.info(
      metadata,
      `Waiting ${backOffSeconds} seconds before processing package ${namespace}/${name}, status.phase: ${pkg.status?.phase}, observedGeneration: ${pkg.status?.observedGeneration}, retryAttempt: ${pkg.status?.retryAttempt}`,
    );

    await writeEvent(pkg, {
      message: `Waiting ${backOffSeconds} seconds before retrying package`,
    });

    // wait for backOff seconds before retrying
    await new Promise(resolve => setTimeout(resolve, backOffSeconds * 1000));
  }

  // Migrate the package to the latest version
  migrate(pkg);

  // Configure the namespace and namespace-wide network policies
  try {
    await updateStatus(pkg, { phase: Phase.Pending });

    const netPol = await networkPolicies(pkg, namespace!);

    let endpoints: string[] = [];
    // Update the namespace to ensure the istio-injection label is set
    await enableInjection(pkg);

<<<<<<< HEAD
    // Configure SSO
    const authserviceClients = getAuthserviceClients(pkg);
    if (authserviceClients.length > 0) {
      // for each authservice client, create a default deny policy
      for (const sso of authserviceClients) {
        await preApplyDefaultDeny(sso.enableAuthserviceSelector!, pkg, sso.clientId);
      }
    }
    const ssoClients = await keycloak(pkg);
    const authserviceClientIds = await authservice(pkg, ssoClients);
=======
    let ssoClients = new Map<string, Client>();
    let authserviceClients: string[] = [];

    if (UDSConfig.isIdentityDeployed) {
      // Configure SSO
      ssoClients = await keycloak(pkg);
      authserviceClients = await authservice(pkg, ssoClients);
    } else if (pkg.spec?.sso) {
      log.error("Identity & Authorization is not deployed, but the package has SSO configuration");
      throw new Error(
        "Identity & Authorization is not deployed, but the package has SSO configuration",
      );
    }
>>>>>>> 100d35bf

    // Create the VirtualService and ServiceEntry for each exposed service
    endpoints = await istioResources(pkg, namespace!);

    // Only configure the ServiceMonitors if not running in single test mode
    const monitors: string[] = [];
    monitors.push(...(await podMonitor(pkg, namespace!)));
    monitors.push(...(await serviceMonitor(pkg, namespace!)));

    await updateStatus(pkg, {
      phase: Phase.Ready,
      ssoClients: [...ssoClients.keys()],
      authserviceClients: authserviceClientIds,
      endpoints,
      monitors,
      networkPolicyCount: netPol.length,
      observedGeneration: metadata.generation,
      retryAttempt: 0, // todo: make this nullable when kfc generates the type
    });
  } catch (err) {
    void handleFailure(err, pkg);
  }
}<|MERGE_RESOLUTION|>--- conflicted
+++ resolved
@@ -73,32 +73,27 @@
     // Update the namespace to ensure the istio-injection label is set
     await enableInjection(pkg);
 
-<<<<<<< HEAD
-    // Configure SSO
-    const authserviceClients = getAuthserviceClients(pkg);
-    if (authserviceClients.length > 0) {
-      // for each authservice client, create a default deny policy
-      for (const sso of authserviceClients) {
-        await preApplyDefaultDeny(sso.enableAuthserviceSelector!, pkg, sso.clientId);
-      }
-    }
-    const ssoClients = await keycloak(pkg);
-    const authserviceClientIds = await authservice(pkg, ssoClients);
-=======
     let ssoClients = new Map<string, Client>();
-    let authserviceClients: string[] = [];
+    let authserviceClientIds: string[] = [];
 
     if (UDSConfig.isIdentityDeployed) {
       // Configure SSO
+      const authserviceClients = getAuthserviceClients(pkg);
+      if (authserviceClients.length > 0) {
+        // for each authservice client, create a default deny policy
+        for (const sso of authserviceClients) {
+          await preApplyDefaultDeny(sso.enableAuthserviceSelector!, pkg, sso.clientId);
+        }
+      }
+
       ssoClients = await keycloak(pkg);
-      authserviceClients = await authservice(pkg, ssoClients);
+      authserviceClientIds = await authservice(pkg, ssoClients);
     } else if (pkg.spec?.sso) {
       log.error("Identity & Authorization is not deployed, but the package has SSO configuration");
       throw new Error(
         "Identity & Authorization is not deployed, but the package has SSO configuration",
       );
     }
->>>>>>> 100d35bf
 
     // Create the VirtualService and ServiceEntry for each exposed service
     endpoints = await istioResources(pkg, namespace!);
