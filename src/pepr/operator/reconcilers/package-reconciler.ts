<<<<<<< HEAD
import { handleFailure, shouldSkip, uidSeen, updateStatus } from ".";
=======
import { Log } from "pepr";

import { handleFailure, shouldSkip, updateStatus } from ".";
>>>>>>> cae5aabe
import { UDSConfig } from "../../config";
import { setupLogger } from "../../logger";
import { enableInjection } from "../controllers/istio/injection";
import { istioResources } from "../controllers/istio/istio-resources";
import { keycloak } from "../controllers/keycloak/client-sync";
import { serviceMonitor } from "../controllers/monitoring/service-monitor";
import { networkPolicies } from "../controllers/network/policies";
import { Phase, UDSPackage } from "../crd";
import { migrate } from "../crd/migrate";

// configure subproject logger
const log = setupLogger("operator.reconcilers");

/**
 * The reconciler is called from the queue and is responsible for reconciling the state of the package
 * with the cluster. This includes creating the namespace, network policies and virtual services.
 *
 * @param pkg the package to reconcile
 */
export async function packageReconciler(pkg: UDSPackage) {
  const metadata = pkg.metadata!;
  const { namespace, name } = metadata;

  log.info(
    `Processing Package ${namespace}/${name}, status.phase: ${pkg.status?.phase}, observedGeneration: ${pkg.status?.observedGeneration}, retryAttempt: ${pkg.status?.retryAttempt}`,
  );

  if (shouldSkip(pkg)) {
    log.info(
      `Skipping Package ${namespace}/${name}, status.phase: ${pkg.status?.phase}, observedGeneration: ${pkg.status?.observedGeneration}, retryAttempt: ${pkg.status?.retryAttempt}`,
    );
    return;
  }

  // Migrate the package to the latest version
  migrate(pkg);

  // Configure the namespace and namespace-wide network policies
  try {
    await updateStatus(pkg, { phase: Phase.Pending });

    const netPol = await networkPolicies(pkg, namespace!);

    let endpoints: string[] = [];
    // Update the namespace to ensure the istio-injection label is set
    await enableInjection(pkg);

    // Create the VirtualService and ServiceEntry for each exposed service
    endpoints = await istioResources(pkg, namespace!);

    // Only configure the ServiceMonitors if not running in single test mode
    let monitors: string[] = [];
    if (!UDSConfig.isSingleTest) {
      // Create the ServiceMonitor for each monitored service
      monitors = await serviceMonitor(pkg, namespace!);
    } else {
      log.warn(`Running in single test mode, skipping ${name} ServiceMonitors.`);
    }

    // Configure SSO
    const ssoClients = await keycloak(pkg);

    await updateStatus(pkg, {
      phase: Phase.Ready,
      ssoClients,
      endpoints,
      monitors,
      networkPolicyCount: netPol.length,
      observedGeneration: metadata.generation,
      retryAttempt: 0, // todo: make this nullable when kfc generates the type
    });
  } catch (err) {
    void handleFailure(err, pkg);
  }
}<|MERGE_RESOLUTION|>--- conflicted
+++ resolved
@@ -1,10 +1,4 @@
-<<<<<<< HEAD
-import { handleFailure, shouldSkip, uidSeen, updateStatus } from ".";
-=======
-import { Log } from "pepr";
-
 import { handleFailure, shouldSkip, updateStatus } from ".";
->>>>>>> cae5aabe
 import { UDSConfig } from "../../config";
 import { setupLogger } from "../../logger";
 import { enableInjection } from "../controllers/istio/injection";
