# Copyright 2024 Defense Unicorns
# SPDX-License-Identifier: AGPL-3.0-or-later OR LicenseRef-Defense-Unicorns-Commercial

operator:
  UDS_DOMAIN: "###ZARF_VAR_DOMAIN###"
  UDS_CA_CERT: "###ZARF_VAR_CA_CERT###"
  UDS_ALLOW_ALL_NS_EXEMPTIONS: "###ZARF_VAR_ALLOW_ALL_NS_EXEMPTIONS###"
  UDS_LOG_LEVEL: "###ZARF_VAR_UDS_LOG_LEVEL###"
  AUTHSERVICE_REDIS_URI: "###ZARF_VAR_AUTHSERVICE_REDIS_URI###"
  # Allow Pepr watch to be configurable to react to dropped connections faster
  PEPR_LAST_SEEN_LIMIT_SECONDS: "60"
  # Allow Pepr to re-list resources more frequently to avoid missing resources
  PEPR_RELIST_INTERVAL_SECONDS: "60"
<<<<<<< HEAD
  # Configure Pepr reconcile strategy to have separate queues for faster reconciliation
  PEPR_RECONCILE_STRATEGY: "kindNsName"
=======
  # Use HTTP2 for Pepr watches and exemption watch
  PEPR_HTTP2_WATCH: false
>>>>>>> bf23a896
<|MERGE_RESOLUTION|>--- conflicted
+++ resolved
@@ -11,10 +11,7 @@
   PEPR_LAST_SEEN_LIMIT_SECONDS: "60"
   # Allow Pepr to re-list resources more frequently to avoid missing resources
   PEPR_RELIST_INTERVAL_SECONDS: "60"
-<<<<<<< HEAD
   # Configure Pepr reconcile strategy to have separate queues for faster reconciliation
   PEPR_RECONCILE_STRATEGY: "kindNsName"
-=======
   # Use HTTP2 for Pepr watches and exemption watch
-  PEPR_HTTP2_WATCH: false
->>>>>>> bf23a896
+  PEPR_HTTP2_WATCH: false