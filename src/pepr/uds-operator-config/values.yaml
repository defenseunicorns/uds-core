# Copyright 2024 Defense Unicorns
# SPDX-License-Identifier: AGPL-3.0-or-later OR LicenseRef-Defense-Unicorns-Commercial

operator:
  ### DEPRECATED: This section is deprecated and will be removed in a future release. ###
  KUBEAPI_CIDR: ""
  KUBENODE_CIDRS: ""
<<<<<<< HEAD
  # Allow Pepr watch to be configurable to react to dropped connections faster
  PEPR_LAST_SEEN_LIMIT_SECONDS: "300"
  # Allow Pepr to re-list resources more frequently to avoid missing resources
  PEPR_RELIST_INTERVAL_SECONDS: "600"
  # Configure Pepr reconcile strategy to have separate queues for faster reconciliation
  PEPR_RECONCILE_STRATEGY: "kindNsName"
  # Waypoint health check configuration
  WAYPOINT_HEALTH_MAX_ATTEMPTS: "10"
  WAYPOINT_HEALTH_INTERVAL_MS: "5000"
  WAYPOINT_HEALTH_TIMEOUT_MS: "60000"
=======
  ### END DEPRECATED ###
  AUTHSERVICE_REDIS_URI: "###ZARF_VAR_AUTHSERVICE_REDIS_URI###"

cluster:
  attributes:
    clusterName: ""
    clusterTags: []
  expose:
    # Domain configuration (admin defaults to `admin.UDS_DOMAIN`)
    domain: "###ZARF_VAR_DOMAIN###"
    adminDomain: "###ZARF_VAR_ADMIN_DOMAIN###"
    caCert: "###ZARF_VAR_CA_CERT###"
  policy:
    allowAllNsExemptions: "###ZARF_VAR_ALLOW_ALL_NS_EXEMPTIONS###"
  networking:
    kubeApiCIDR: ""
    kubeNodeCIDRs: []
>>>>>>> 6547cad1
<|MERGE_RESOLUTION|>--- conflicted
+++ resolved
@@ -5,18 +5,6 @@
   ### DEPRECATED: This section is deprecated and will be removed in a future release. ###
   KUBEAPI_CIDR: ""
   KUBENODE_CIDRS: ""
-<<<<<<< HEAD
-  # Allow Pepr watch to be configurable to react to dropped connections faster
-  PEPR_LAST_SEEN_LIMIT_SECONDS: "300"
-  # Allow Pepr to re-list resources more frequently to avoid missing resources
-  PEPR_RELIST_INTERVAL_SECONDS: "600"
-  # Configure Pepr reconcile strategy to have separate queues for faster reconciliation
-  PEPR_RECONCILE_STRATEGY: "kindNsName"
-  # Waypoint health check configuration
-  WAYPOINT_HEALTH_MAX_ATTEMPTS: "10"
-  WAYPOINT_HEALTH_INTERVAL_MS: "5000"
-  WAYPOINT_HEALTH_TIMEOUT_MS: "60000"
-=======
   ### END DEPRECATED ###
   AUTHSERVICE_REDIS_URI: "###ZARF_VAR_AUTHSERVICE_REDIS_URI###"
 
@@ -34,4 +22,14 @@
   networking:
     kubeApiCIDR: ""
     kubeNodeCIDRs: []
->>>>>>> 6547cad1
+
+  # Allow Pepr watch to be configurable to react to dropped connections faster
+  PEPR_LAST_SEEN_LIMIT_SECONDS: "300"
+  # Allow Pepr to re-list resources more frequently to avoid missing resources
+  PEPR_RELIST_INTERVAL_SECONDS: "600"
+  # Configure Pepr reconcile strategy to have separate queues for faster reconciliation
+  PEPR_RECONCILE_STRATEGY: "kindNsName"
+  # Waypoint health check configuration
+  WAYPOINT_HEALTH_MAX_ATTEMPTS: "10"
+  WAYPOINT_HEALTH_INTERVAL_MS: "5000"
+  WAYPOINT_HEALTH_TIMEOUT_MS: "60000"