# Copyright 2024 Defense Unicorns
# SPDX-License-Identifier: AGPL-3.0-or-later OR LicenseRef-Defense-Unicorns-Commercial
<<<<<<< HEAD
=======

>>>>>>> cf38b827
tasks:
  - name: validate
    actions:
      - cmd: "npx jest src/pepr/**/"
  - name: gen-crds
    description: "Generate CRDS, requires a running kubernetes cluster"
    actions:
      - cmd: npx ts-node -e "import { registerCRDs } from './src/pepr/operator/crd/register'; registerCRDs()"
        env:
          - "PEPR_MODE=dev"
      - cmd: "npx kubernetes-fluent-client crd packages.uds.dev src/pepr/operator/crd/generated"

      - cmd: "npx kubernetes-fluent-client crd exemptions.uds.dev src/pepr/operator/crd/generated"

      - task: gen-docs

      - cmd: "npx pepr format"

  - name: gen-docs
    description: "Generate Docs for generated CRDS, requires a running kubernetes cluster"
    actions:
      - cmd: |
          # Define CRD list as a space-separated string
          CRD_LIST="exemptions.uds.dev packages.uds.dev"
          # For each CRD retrieve the CRD and create a Go struct file to then create a markdown file
          for CRD in $CRD_LIST; do
              # Retrieve CRD Json from Cluster
              kubectl get crd $CRD -o json | jq '.spec.versions[] | select(.name == "v1alpha1").schema.openAPIV3Schema' >> $CRD-crd.json
              # Extract the version (e.g., v1alpha1)
              version=$(kubectl get crd $CRD -o json | jq -r '.status.storedVersions[0]')
              # Typescript format markdown
              npx ts-node src/pepr/docs-gen/main.ts "$CRD-crd.json" "$version"
              # Remove the json and go files
              rm -f "$CRD-crd.json"
          done<|MERGE_RESOLUTION|>--- conflicted
+++ resolved
@@ -1,9 +1,6 @@
 # Copyright 2024 Defense Unicorns
 # SPDX-License-Identifier: AGPL-3.0-or-later OR LicenseRef-Defense-Unicorns-Commercial
-<<<<<<< HEAD
-=======
 
->>>>>>> cf38b827
 tasks:
   - name: validate
     actions:
