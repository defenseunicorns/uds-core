--- conflicted
+++ resolved
@@ -4,12 +4,7 @@
 tasks:
   - name: validate
     actions:
-<<<<<<< HEAD
-      - cmd: "npx jest src/pepr/**/"
-
-=======
       - cmd: "npx vitest src/pepr"
->>>>>>> 180c9251
   - name: gen-crds
     description: "Generate CRDS, requires a running kubernetes cluster"
     actions:
