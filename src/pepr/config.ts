--- conflicted
+++ resolved
@@ -3,18 +3,6 @@
 let domain = process.env.UDS_DOMAIN;
 
 // We need to handle `npx pepr <>` commands that will not template the env vars
-<<<<<<< HEAD
-const domain = process.env.UDS_DOMAIN;
-const isZarfEnv = domain ? domain !== "###ZARF_VAR_DOMAIN###" : false;
-const allowAllNSExemptions = process.env.UDS_ALLOW_ALL_NS_EXEMPTIONS !== "true" ? false : true;
-
-export const UDSConfig = {
-  // Ignore the UDS_DOMAIN if not deployed by Zarf
-  domain: (isZarfEnv && domain) || "uds.dev",
-  // Assume Istio is installed if not deployed by Zarf
-  istioInstalled: !isZarfEnv || process.env.UDS_WITH_ISTIO === "true",
-  allowAllNSExemptions: allowAllNSExemptions,
-=======
 if (!domain || domain === "###ZARF_VAR_DOMAIN###") {
   domain = "uds.dev";
 }
@@ -24,7 +12,7 @@
   domain,
   // Track if we are running a single test mode
   isSingleTest: process.env.UDS_SINGLE_TEST === "true",
->>>>>>> f99d3d5d
+  allowAllNSExemptions: process.env.UDS_ALLOW_ALL_NS_EXEMPTIONS === "true",
 };
 
 Log.info(UDSConfig, "Loaded UDS Config");
