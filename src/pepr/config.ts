<<<<<<< HEAD
const isZarfEnv =
  process.env.UDS_DOMAIN !== "###ZARF_VAR_DOMAIN###" && process.env.UDS_DOMAIN !== undefined;
=======
import { Log } from "pepr";

// We need to handle `npx pepr <>` commands that will not template the env vars
const domain = process.env.UDS_DOMAIN;
const isZarfEnv = domain ? domain !== "###ZARF_VAR_DOMAIN###" : false;
>>>>>>> e3c41e82

export const UDSConfig = {
  // Ignore the UDS_DOMAIN if not deployed by Zarf
  domain: (isZarfEnv && domain) || "uds.dev",
  // Assume Istio is installed if not deployed by Zarf
  istioInstalled: !isZarfEnv || process.env.UDS_WITH_ISTIO === "true",
};

Log.info(UDSConfig, "Loaded UDS Config");<|MERGE_RESOLUTION|>--- conflicted
+++ resolved
@@ -1,13 +1,8 @@
-<<<<<<< HEAD
-const isZarfEnv =
-  process.env.UDS_DOMAIN !== "###ZARF_VAR_DOMAIN###" && process.env.UDS_DOMAIN !== undefined;
-=======
 import { Log } from "pepr";
 
 // We need to handle `npx pepr <>` commands that will not template the env vars
 const domain = process.env.UDS_DOMAIN;
 const isZarfEnv = domain ? domain !== "###ZARF_VAR_DOMAIN###" : false;
->>>>>>> e3c41e82
 
 export const UDSConfig = {
   // Ignore the UDS_DOMAIN if not deployed by Zarf
