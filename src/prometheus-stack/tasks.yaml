# Copyright 2024 Defense Unicorns
# SPDX-License-Identifier: AGPL-3.0-or-later OR LicenseRef-Defense-Unicorns-Commercial

tasks:
  - name: validate
    actions:
      - description: Validate alert manager
        wait:
          cluster:
            kind: Pod
            name: app.kubernetes.io/name=alertmanager
            namespace: monitoring
            condition: Ready
      - description: Validate prometheus
        wait:
          cluster:
            kind: Pod
            name: app.kubernetes.io/name=prometheus
            namespace: monitoring
            condition: Ready
      - description: Validate kube-state-metrics
        wait:
          cluster:
            kind: Pod
            name: app.kubernetes.io/name=kube-state-metrics
            namespace: monitoring
            condition: Ready
      - description: Validate prometheus node exporter
        wait:
          cluster:
            kind: Pod
            name: app.kubernetes.io/name=prometheus-node-exporter
            namespace: monitoring
            condition: Ready

  - name: gen-crds
    actions:
      - description: Generate servicemonitor types
        cmd: |
          # renovate: datasource=github-tags depName=defenseunicorns/kubernetes-fluent-client versioning=semver
<<<<<<< HEAD
          npx kubernetes-fluent-client@3.10.2 crd https://raw.githubusercontent.com/prometheus-operator/prometheus-operator/v0.84.1/example/prometheus-operator-crd/monitoring.coreos.com_servicemonitors.yaml src/pepr/operator/crd/generated/prometheus
      - description: Generate podmonitor types
        cmd: |
          # renovate: datasource=github-tags depName=defenseunicorns/kubernetes-fluent-client versioning=semver
          npx kubernetes-fluent-client@3.10.2 crd https://raw.githubusercontent.com/prometheus-operator/prometheus-operator/v0.84.1/example/prometheus-operator-crd/monitoring.coreos.com_podmonitors.yaml src/pepr/operator/crd/generated/prometheus
=======
          npx kubernetes-fluent-client@3.10.1 crd https://raw.githubusercontent.com/prometheus-operator/prometheus-operator/v0.85.0/example/prometheus-operator-crd/monitoring.coreos.com_servicemonitors.yaml src/pepr/operator/crd/generated/prometheus
      - description: Generate podmonitor types
        cmd: |
          # renovate: datasource=github-tags depName=defenseunicorns/kubernetes-fluent-client versioning=semver
          npx kubernetes-fluent-client@3.10.1 crd https://raw.githubusercontent.com/prometheus-operator/prometheus-operator/v0.85.0/example/prometheus-operator-crd/monitoring.coreos.com_podmonitors.yaml src/pepr/operator/crd/generated/prometheus
>>>>>>> b78d1e81
      - description: "Add license headers to generated CRD files"
        shell:
          darwin: bash
          linux: bash
        cmd: |
          # check for addlicense bin
          if [ -x "$HOME/go/bin/addlicense" ]; then
            echo "addlicense installed in $HOME/go/bin"
          else
            echo "Error: addlicense is not installed in $HOME/go/bin" >&2
            exit 1
          fi
          $HOME/go/bin/addlicense -l "AGPL-3.0-or-later OR LicenseRef-Defense-Unicorns-Commercial" -s=only -v -c "Defense Unicorns" src/pepr/operator/crd/generated
      - description: Pepr Format
        cmd: "npx pepr format"

  - name: e2e-test
    actions:
      - description: "Run Prometheus-Stack E2E tests"
        cmd: |
          npm ci && npx vitest run "prometheus"
        dir: test/vitest<|MERGE_RESOLUTION|>--- conflicted
+++ resolved
@@ -38,19 +38,11 @@
       - description: Generate servicemonitor types
         cmd: |
           # renovate: datasource=github-tags depName=defenseunicorns/kubernetes-fluent-client versioning=semver
-<<<<<<< HEAD
-          npx kubernetes-fluent-client@3.10.2 crd https://raw.githubusercontent.com/prometheus-operator/prometheus-operator/v0.84.1/example/prometheus-operator-crd/monitoring.coreos.com_servicemonitors.yaml src/pepr/operator/crd/generated/prometheus
+          npx kubernetes-fluent-client@3.10.2 crd https://raw.githubusercontent.com/prometheus-operator/prometheus-operator/v0.85.0/example/prometheus-operator-crd/monitoring.coreos.com_servicemonitors.yaml src/pepr/operator/crd/generated/prometheus
       - description: Generate podmonitor types
         cmd: |
           # renovate: datasource=github-tags depName=defenseunicorns/kubernetes-fluent-client versioning=semver
-          npx kubernetes-fluent-client@3.10.2 crd https://raw.githubusercontent.com/prometheus-operator/prometheus-operator/v0.84.1/example/prometheus-operator-crd/monitoring.coreos.com_podmonitors.yaml src/pepr/operator/crd/generated/prometheus
-=======
-          npx kubernetes-fluent-client@3.10.1 crd https://raw.githubusercontent.com/prometheus-operator/prometheus-operator/v0.85.0/example/prometheus-operator-crd/monitoring.coreos.com_servicemonitors.yaml src/pepr/operator/crd/generated/prometheus
-      - description: Generate podmonitor types
-        cmd: |
-          # renovate: datasource=github-tags depName=defenseunicorns/kubernetes-fluent-client versioning=semver
-          npx kubernetes-fluent-client@3.10.1 crd https://raw.githubusercontent.com/prometheus-operator/prometheus-operator/v0.85.0/example/prometheus-operator-crd/monitoring.coreos.com_podmonitors.yaml src/pepr/operator/crd/generated/prometheus
->>>>>>> b78d1e81
+          npx kubernetes-fluent-client@3.10.2 crd https://raw.githubusercontent.com/prometheus-operator/prometheus-operator/v0.85.0/example/prometheus-operator-crd/monitoring.coreos.com_podmonitors.yaml src/pepr/operator/crd/generated/prometheus
       - description: "Add license headers to generated CRD files"
         shell:
           darwin: bash
