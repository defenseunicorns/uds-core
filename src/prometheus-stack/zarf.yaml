kind: ZarfPackageConfig
metadata:
  name: uds-core-prometheus-stack
  description: "UDS Core Prometheus-Stack"

components:
  - name: prometheus-operator-crds
    required: true
    description: "Install kube-prometheus-stack operator crds using the helm chart https://github.com/prometheus-community/helm-charts/tree/main/charts/prometheus-operator-crds"
    charts:
      - name: prometheus-operator-crds
        url: https://prometheus-community.github.io/helm-charts
        version: 7.0.0
        namespace: uds-crds
        valuesFiles:
          - "values/crd-values.yaml"

  - name: kube-prometheus-stack
    required: true
    description: "Install kube-prometheus-stack using the helm chart https://github.com/prometheus-community/helm-charts/tree/main/charts/kube-prometheus-stack"
    only:
      flavor: upstream
    import: 
      path: common
    charts:
      - name: kube-prometheus-stack
<<<<<<< HEAD
=======
        url: https://prometheus-community.github.io/helm-charts
        version: 54.0.1
        namespace: monitoring
>>>>>>> 10772e2c
        valuesFiles:
          - "values/upstream-values.yaml"
    images:
      - "quay.io/prometheus/node-exporter:v1.6.1"
      - "quay.io/prometheus-operator/prometheus-operator:v0.69.1"
      - "registry.k8s.io/kube-state-metrics/kube-state-metrics:v2.10.1"
      - "quay.io/prometheus/alertmanager:v0.26.0"
      - "quay.io/prometheus-operator/prometheus-config-reloader:v0.69.1"
      - "quay.io/prometheus/prometheus:v2.47.2"
      - "registry.k8s.io/ingress-nginx/kube-webhook-certgen:v20221220-controller-v1.5.1-58-g787ea74b6"

  - name: kube-prometheus-stack
    required: true
    description: "Install kube-prometheus-stack using the helm chart https://github.com/prometheus-community/helm-charts/tree/main/charts/kube-prometheus-stack"
    only:
      flavor: registry1
    import:
      path: common
    charts:
      - name: kube-prometheus-stack
        valuesFiles:
          - "values/registry1-values.yaml"
    images:
      - "registry1.dso.mil/ironbank/opensource/prometheus/node-exporter:v1.6.1"
      - "registry1.dso.mil/ironbank/opensource/prometheus-operator/prometheus-operator:v0.69.1"
      - "registry1.dso.mil/ironbank/opensource/kubernetes/kube-state-metrics:v2.10.1"
      - "registry1.dso.mil/ironbank/opensource/prometheus/alertmanager:v0.26.0"
      - "registry1.dso.mil/ironbank/opensource/prometheus-operator/prometheus-config-reloader:v0.69.1"
      - "registry1.dso.mil/ironbank/opensource/prometheus/prometheus:v2.47.2"
      - "registry1.dso.mil/ironbank/opensource/ingress-nginx/kube-webhook-certgen:v1.3.0"
<|MERGE_RESOLUTION|>--- conflicted
+++ resolved
@@ -24,12 +24,6 @@
       path: common
     charts:
       - name: kube-prometheus-stack
-<<<<<<< HEAD
-=======
-        url: https://prometheus-community.github.io/helm-charts
-        version: 54.0.1
-        namespace: monitoring
->>>>>>> 10772e2c
         valuesFiles:
           - "values/upstream-values.yaml"
     images:
