tasks:
  - name: validate
    description: Test app used for UDS Core validation
    actions:
      - description: Create zarf package for the test resources
        cmd: "uds zarf package create src/test/app-admin --confirm --no-progress"

      - description: Apply the test resources
        cmd: "uds zarf package deploy build/zarf-package-uds-core-test-app-admin-*.zst --confirm --no-progress"

      - description: Wait for the admin app to be ready
        wait:
          cluster:
            kind: Deployment
            name: httpbin
            namespace: test-admin-app

<<<<<<< HEAD
=======
      - description: Verify admin package CR is ready
        wait:
          cluster:
            kind: Package
            name: httpbin
            namespace: test-admin-app
            condition: "'{.status.phase}'=Ready"

      - description: Wait for the tenant app to be ready
        wait:
          cluster:
            kind: Deployment
            name: http-echo-multi-port
            namespace: test-tenant-app

      - description: Verify tenant package CR is ready
        wait:
          cluster:
            kind: Package
            name: test-tenant-app
            namespace: test-tenant-app
            condition: "'{.status.phase}'=Ready"

>>>>>>> 7e0dc968
      - description: Verify the admin app is accessible
        wait:
          network:
            protocol: https
            address: demo.admin.uds.dev/status/202
            code: 202

      - description: Verify the VS Match rules for method regex/uri prefix
        wait:
          network:
            protocol: https
            address: demo.admin.uds.dev/status/302
            code: 404

      - description: Verify the VS Match rules for uri exact
        wait:
          network:
            protocol: https
            address: demo.admin.uds.dev/status/410
            code: 410

      - description: Remove Test App Admin
        cmd: "uds zarf package remove build/zarf-package-uds-core-test-app-admin-*.zst --confirm"

      - description: Create zarf package for the test resources
        cmd: "uds zarf package create src/test/app-tenant --confirm --no-progress"

      - description: Apply the test resources
        cmd: "uds zarf package deploy build/zarf-package-uds-core-test-app-tenant-*.zst --confirm --no-progress"

      - description: Wait for the tenant app to be ready
        wait:
          cluster:
            kind: Deployment
            name: httpbin
            namespace: authservice-test-app

      - description: Verify the tenant app 8080 is accessible
        wait:
          network:
            protocol: https
            address: demo-8080.uds.dev
            code: 200

      - description: Verify the tenant app 8081 is accessible
        wait:
          network:
            protocol: https
            address: demo-8081.uds.dev
            code: 200

      - description: Verify authservice app package CR is ready
        wait:
          cluster:
            kind: Package
            name: httpbin-other
            namespace: authservice-test-app
            condition: "'{.status.phase}'=Ready"

      - description: Verify the authservice tenant app is accessible
        wait:
          network:
            protocol: https
            address: protected.uds.dev
            code: 200

      - description: Wait for authservice to reload configuration
        wait:
          cluster:
            kind: Deployment
            name: authservice
            namespace: authservice

      - description: Verify the authservice tenant app is protected by checking redirect
        maxRetries: 3
        cmd: |
          set -e
          SSO_REDIRECT=$(uds zarf tools kubectl run curl-test --image=cgr.dev/chainguard/curl:latest -q --restart=Never --rm -i -- -Ls -o /dev/null -w %{url_effective} "https://protected.uds.dev")

          case "${SSO_REDIRECT}" in
          "https://sso.uds.dev"*)
              echo "Protected by authservice"
              ;;
          *)
              # Fallback option if the condition is false
              echo "App is not protected by authservice"
              echo $SSO_REDIRECT
              exit 1
              ;;
          esac

      - description: Verify podinfo is healthy
        wait:
          cluster:
            kind: Pod
            name: app.kubernetes.io/name=podinfo
            namespace: podinfo
            condition: Ready

      - description: Verify podinfo package CR is ready
        wait:
          cluster:
            kind: Package
            name: podinfo
            namespace: podinfo
            condition: "'{.status.phase}'=Ready"

      - description: Verify podinfo podmonitor exists
        wait:
          cluster:
            kind: PodMonitor
            name: podinfo-podmonitor
            namespace: podinfo

      - description: Validate podinfo servicemonitor exists
        wait:
          cluster:
            kind: ServiceMonitor
            name: podinfo-svcmonitor
            namespace: podinfo

      - description: Remove the test resources
        cmd: "uds zarf package remove build/zarf-package-uds-core-test-app-tenant-*.zst --confirm --no-progress"<|MERGE_RESOLUTION|>--- conflicted
+++ resolved
@@ -15,8 +15,6 @@
             name: httpbin
             namespace: test-admin-app
 
-<<<<<<< HEAD
-=======
       - description: Verify admin package CR is ready
         wait:
           cluster:
@@ -40,7 +38,6 @@
             namespace: test-tenant-app
             condition: "'{.status.phase}'=Ready"
 
->>>>>>> 7e0dc968
       - description: Verify the admin app is accessible
         wait:
           network:
