# Copyright 2024 Defense Unicorns
# SPDX-License-Identifier: AGPL-3.0-or-later OR LicenseRef-Defense-Unicorns-Commercial

includes:
  - utils: ../../tasks/utils.yaml
  - common-setup: https://raw.githubusercontent.com/defenseunicorns/uds-common/v1.16.3/tasks/setup.yaml

tasks:
  - name: validate
    actions:
      - description: Validate...
        cmd: "echo Replace Me"

  - name: e2e-test
    inputs:
      validate_egress:
        description: Whether to validate egress controls with the egress gateway
        default: "true"

    actions:
      - description: "Run Test Apps E2E tests"
        task: create-deploy
        with:
          validate_egress: ${{ .inputs.validate_egress }}
      - description: "Run Network Tests"
        cmd: |
          EGRESS_TESTS=${{ .inputs.validate_egress }} npx vitest run "network.spec.ts"
        dir: test/vitest
      - description: "Run Test Resources Tests"
        cmd: |
          npx vitest run "test-resources.spec.ts"
<<<<<<< HEAD
      - description: "Setup the Doug User for testing"
        task: common-setup:keycloak-user
        with:
          group: "/UDS Core/Admin"
      - description: "Run Ambient Playwright Test"
        cmd: |
          # renovate: datasource=docker depName=mcr.microsoft.com/playwright versioning=docker
          docker run --rm --ipc=host -e FULL_CORE="${FULL_CORE}" --net=host --mount type=bind,source="$(pwd)",target=/app mcr.microsoft.com/playwright:v1.53.2-noble sh -c " \
            cd app && \
            npm ci && \
            npx playwright test ambient-waypoint.test.ts \
            "
        dir: test/playwright
=======
        dir: test/vitest
      - description: "Run Secret Reload Tests"
        cmd: |
          npx vitest run "pod-reload.spec.ts"
        dir: test/vitest
>>>>>>> 8585a6fb
      - description: "Remove Test Apps resources"
        task: remove

  - name: create-deploy
    description: Test app used for UDS Core validation
    inputs:
      architecture:
        description: "System architecture that the test-apps package should be built for."
        default: ${UDS_ARCH}
      validate_egress:
        description: Whether to validate egress controls with the egress gateway
        default: "true"

    actions:
      - description: "Create build output directory"
        cmd: "mkdir -p build"

      - description: Create zarf package for the test resources
        cmd: uds zarf package create src/test --confirm --no-progress --skip-sbom -a ${{ index .inputs "architecture" }}

      - description: Deploy the test resources (with egress-app)
        if: ${{ eq .inputs.validate_egress "true" }}
        cmd: "uds zarf package deploy build/zarf-package-uds-core-test-apps-*.zst --confirm --no-progress --components egress-app"

      - description: Deploy the test resources
        if: ${{ eq .inputs.validate_egress "false" }}
        cmd: "uds zarf package deploy build/zarf-package-uds-core-test-apps-*.zst --confirm --no-progress"

      - description: Verify the admin app is accessible
        wait:
          network:
            protocol: https
            address: demo.admin.uds.dev/status/202
            code: 202

      - description: Verify the VS Match rules for method regex/uri prefix
        wait:
          network:
            protocol: https
            address: demo.admin.uds.dev/status/302
            code: 404

      - description: Verify the VS Match rules for uri exact
        wait:
          network:
            protocol: https
            address: demo.admin.uds.dev/status/410
            code: 410

      - description: Verify the tenant app 8080 is accessible
        wait:
          network:
            protocol: https
            address: demo-8080.uds.dev
            code: 200

      - description: Verify the tenant app 8081 is accessible
        wait:
          network:
            protocol: https
            address: demo-8081.uds.dev
            code: 200

      - description: Verify the authservice tenant app is accessible
        wait:
          network:
            protocol: https
            address: protected.uds.dev
            code: 200

      - description: Verify the sidcar authservice tenant app is protected by checking redirect
        maxRetries: 3
        task: utils:tenant-gw-ip
        cmd: |
          set -e
          SSO_REDIRECT=$(uds zarf tools kubectl run curl-test --image=cgr.dev/chainguard/curl:latest -q --restart=Never --rm -i -- --resolve 'protected.uds.dev:$TENANT_GW_IP:443' -Ls -o /dev/null -w %{url_effective} "https://protected.uds.dev")

          case "${SSO_REDIRECT}" in
          "https://sso.uds.dev"*)
              echo "Protected by authservice"
              ;;
          *)
              # Fallback option if the condition is false
              echo "App is not protected by authservice"
              echo $SSO_REDIRECT
              exit 1
              ;;
          esac

      - description: Verify the ambient authservice tenant app is accessible
        wait:
          network:
            protocol: https
            address: ambient-protected.uds.dev
            code: 200

      - description: Verify the ambient authservice tenant app is protected by checking redirect
        maxRetries: 3
        task: utils:tenant-gw-ip
        cmd: |
          set -e
          SSO_REDIRECT=$(uds zarf tools kubectl run curl-test --image=cgr.dev/chainguard/curl:latest -q --restart=Never --rm -i -- --resolve 'ambient-protected.uds.dev:$TENANT_GW_IP:443' -Ls -o /dev/null -w %{url_effective} "https://ambient-protected.uds.dev")

          case "${SSO_REDIRECT}" in
          "https://sso.uds.dev"*)
              echo "Protected by ambient authservice"
              ;;
          *)
              echo "App is not protected by ambient authservice"
              echo $SSO_REDIRECT
              exit 1
              ;;
          esac

      - description: Verify podinfo podmonitor exists
        wait:
          cluster:
            kind: PodMonitor
            name: podinfo-podmonitor
            namespace: podinfo

      - description: Validate podinfo servicemonitor exists
        wait:
          cluster:
            kind: ServiceMonitor
            name: podinfo-svcmonitor
            namespace: podinfo

  - name: remove
    actions:
      - description: Remove the test apps zarf package
        cmd: "uds zarf package remove build/zarf-package-uds-core-test-apps-*.zst --confirm --no-progress"<|MERGE_RESOLUTION|>--- conflicted
+++ resolved
@@ -29,7 +29,7 @@
       - description: "Run Test Resources Tests"
         cmd: |
           npx vitest run "test-resources.spec.ts"
-<<<<<<< HEAD
+        dir: test/vitest
       - description: "Setup the Doug User for testing"
         task: common-setup:keycloak-user
         with:
@@ -43,13 +43,10 @@
             npx playwright test ambient-waypoint.test.ts \
             "
         dir: test/playwright
-=======
-        dir: test/vitest
       - description: "Run Secret Reload Tests"
         cmd: |
           npx vitest run "pod-reload.spec.ts"
         dir: test/vitest
->>>>>>> 8585a6fb
       - description: "Remove Test Apps resources"
         task: remove
 
