# Copyright 2024 Defense Unicorns
# SPDX-License-Identifier: AGPL-3.0-or-later OR LicenseRef-Defense-Unicorns-Commercial

includes:
  - utils: ../../tasks/utils.yaml

tasks:
  - name: validate
    actions:
      - description: Validate...
        cmd: "echo Replace Me"

  - name: e2e-test
    actions:
      - description: "Run Test Apps E2E tests"
        task: create-deploy
      - description: "Run Network Tests"
        cmd: |
          npx jest test/jest/network.spec.ts
        dir: test/jest
      - description: "Run Test Resources Tests"
        cmd: |
          npx jest test/jest/test-resources.spec.ts
        dir: test/jest
      - description: "Remove Test Apps resources"
        task: remove

  - name: create-deploy
    description: Test app used for UDS Core validation
    inputs:
      architecture:
        description: "System architecture that the test-apps package should be built for."
        default: ${UDS_ARCH}

    actions:
      - description: "Create build output directory"
        cmd: "mkdir -p build"

      - description: Create zarf package for the test resources
        cmd: uds zarf package create src/test --confirm --no-progress --skip-sbom -a ${{ index .inputs "architecture" }}

      - description: Deploy the test resources
        cmd: "uds zarf package deploy build/zarf-package-uds-core-test-apps-*.zst --confirm --no-progress"

      - description: Verify the admin app is accessible
        wait:
          network:
            protocol: https
            address: demo.admin.uds.dev/status/202
            code: 202

      - description: Verify the VS Match rules for method regex/uri prefix
        wait:
          network:
            protocol: https
            address: demo.admin.uds.dev/status/302
            code: 404

      - description: Verify the VS Match rules for uri exact
        wait:
          network:
            protocol: https
            address: demo.admin.uds.dev/status/410
            code: 410

      - description: Verify the tenant app 8080 is accessible
        wait:
          network:
            protocol: https
            address: demo-8080.uds.dev
            code: 200

      - description: Verify the tenant app 8081 is accessible
        wait:
          network:
            protocol: https
            address: demo-8081.uds.dev
            code: 200

      - description: Verify the authservice tenant app is accessible
        wait:
          network:
            protocol: https
            address: protected.uds.dev
            code: 200

      - description: Verify the authservice tenant app is protected by checking redirect
        maxRetries: 3
        task: utils:tenant-gw-ip
        cmd: |
          set -e
          SSO_REDIRECT=$(uds zarf tools kubectl run curl-test --image=cgr.dev/chainguard/curl:latest -q --restart=Never --rm -i -- --resolve 'protected.uds.dev:$TENANT_GW_IP:443' -Ls -o /dev/null -w %{url_effective} "https://protected.uds.dev")

          case "${SSO_REDIRECT}" in
          "https://sso.uds.dev"*)
              echo "Protected by authservice"
              ;;
          *)
              # Fallback option if the condition is false
              echo "App is not protected by authservice"
              echo $SSO_REDIRECT
              exit 1
              ;;
          esac

      - description: Verify podinfo podmonitor exists
        wait:
          cluster:
            kind: PodMonitor
            name: podinfo-podmonitor
            namespace: podinfo

      - description: Validate podinfo servicemonitor exists
        wait:
          cluster:
            kind: ServiceMonitor
            name: podinfo-svcmonitor
            namespace: podinfo

<<<<<<< HEAD
      - description: "Wait for Deny All Package 1 to be Ready"
        wait:
          cluster:
            kind: Pod
            name: app=curl-pkg-deny-all-1
            namespace: curl-ns-deny-all-1
            condition: Ready

      - description: "Wait for Deny All Package 2 to be Ready"
        wait:
          cluster:
            kind: Pod
            name: app=curl-pkg-deny-all-2
            namespace: curl-ns-deny-all-2
            condition: Ready

      - description: "Wait for Allow All Package to be Ready"
        wait:
          cluster:
            kind: Pod
            name: app=curl-pkg-allow-all
            namespace: curl-ns-allow-all
            condition: Ready

      - description: "Wait for Remote Namespace Egress Package to be Ready"
        wait:
          cluster:
            kind: Pod
            name: app=curl-pkg-remote-ns-egress
            namespace: curl-ns-remote-ns-1
            condition: Ready

      - description: "Wait for Remote Namespace Ingress Package to be Ready"
        wait:
          cluster:
            kind: Pod
            name: app=curl-pkg-remote-ns-ingress
            namespace: curl-ns-remote-ns-2
            condition: Ready

      - description: "Wait for Kube Api Package to be Ready"
        wait:
          cluster:
            kind: Pod
            name: app=curl-pkg-kube-api
            namespace: curl-ns-kube-api
            condition: Ready

      - description: "Wait for Remote Cidr Package to be Ready"
        wait:
          cluster:
            kind: Pod
            name: app=curl-pkg-remote-cidr
            namespace: curl-ns-remote-cidr
            condition: Ready

      - description: "Wait for Egress Test Package 1 to be Ready"
        wait:
          cluster:
            kind: Pod
            name: app=curl
            namespace: egress-gw-1
            condition: Ready

      - description: "Wait for Egress Test Package 2 to be Ready"
        wait:
          cluster:
            kind: Pod
            name: app=curl
            namespace: egress-gw-2
            condition: Ready

=======
>>>>>>> 5773beee
  - name: remove
    actions:
      - description: Remove the test apps zarf package
        cmd: "uds zarf package remove build/zarf-package-uds-core-test-apps-*.zst --confirm --no-progress"<|MERGE_RESOLUTION|>--- conflicted
+++ resolved
@@ -117,63 +117,6 @@
             name: podinfo-svcmonitor
             namespace: podinfo
 
-<<<<<<< HEAD
-      - description: "Wait for Deny All Package 1 to be Ready"
-        wait:
-          cluster:
-            kind: Pod
-            name: app=curl-pkg-deny-all-1
-            namespace: curl-ns-deny-all-1
-            condition: Ready
-
-      - description: "Wait for Deny All Package 2 to be Ready"
-        wait:
-          cluster:
-            kind: Pod
-            name: app=curl-pkg-deny-all-2
-            namespace: curl-ns-deny-all-2
-            condition: Ready
-
-      - description: "Wait for Allow All Package to be Ready"
-        wait:
-          cluster:
-            kind: Pod
-            name: app=curl-pkg-allow-all
-            namespace: curl-ns-allow-all
-            condition: Ready
-
-      - description: "Wait for Remote Namespace Egress Package to be Ready"
-        wait:
-          cluster:
-            kind: Pod
-            name: app=curl-pkg-remote-ns-egress
-            namespace: curl-ns-remote-ns-1
-            condition: Ready
-
-      - description: "Wait for Remote Namespace Ingress Package to be Ready"
-        wait:
-          cluster:
-            kind: Pod
-            name: app=curl-pkg-remote-ns-ingress
-            namespace: curl-ns-remote-ns-2
-            condition: Ready
-
-      - description: "Wait for Kube Api Package to be Ready"
-        wait:
-          cluster:
-            kind: Pod
-            name: app=curl-pkg-kube-api
-            namespace: curl-ns-kube-api
-            condition: Ready
-
-      - description: "Wait for Remote Cidr Package to be Ready"
-        wait:
-          cluster:
-            kind: Pod
-            name: app=curl-pkg-remote-cidr
-            namespace: curl-ns-remote-cidr
-            condition: Ready
-
       - description: "Wait for Egress Test Package 1 to be Ready"
         wait:
           cluster:
@@ -190,8 +133,6 @@
             namespace: egress-gw-2
             condition: Ready
 
-=======
->>>>>>> 5773beee
   - name: remove
     actions:
       - description: Remove the test apps zarf package
