tasks:
  - name: validate
    description: Test app used for UDS Core validation
    actions:
      - description: Create zarf package for the test resources
<<<<<<< HEAD
        cmd: "uds zarf package create src/test/app-admin --confirm --no-progress"

      - description: Apply the test resources
        cmd: "uds zarf package deploy build/zarf-package-uds-core-test-app-admin-*.zst --confirm --no-progress"
=======
        cmd: "uds zarf package create src/test --confirm --no-progress"

      - description: Deploy the test resources
        cmd: "uds zarf package deploy build/zarf-package-uds-core-test-apps-*.zst --confirm --no-progress"
>>>>>>> e84229ad

      - description: Wait for the admin app to be ready
        wait:
          cluster:
            kind: Deployment
            name: httpbin
            namespace: test-admin-app

<<<<<<< HEAD
=======
      - description: Wait for the tenant app to be ready
        wait:
          cluster:
            kind: Deployment
            name: http-echo-multi-port
            namespace: test-tenant-app

>>>>>>> e84229ad
      - description: Verify the admin app is accessible
        wait:
          network:
            protocol: https
            address: demo.admin.uds.dev/status/202
            code: 202

      - description: Verify the VS Match rules for method regex/uri prefix
        wait:
          network:
            protocol: https
            address: demo.admin.uds.dev/status/302
            code: 404

      - description: Verify the VS Match rules for uri exact
        wait:
          network:
            protocol: https
            address: demo.admin.uds.dev/status/410
            code: 410

<<<<<<< HEAD
      - description: Remove Test App Admin
        cmd: "uds zarf package remove build/zarf-package-uds-core-test-app-admin-*.zst --confirm"

      - description: Create zarf package for the test resources
        cmd: "uds zarf package create src/test/app-tenant --confirm --no-progress"

      - description: Apply the test resources
        cmd: "uds zarf package deploy build/zarf-package-uds-core-test-app-tenant-*.zst --confirm --no-progress"

      - description: Wait for the tenant app to be ready
        wait:
          cluster:
            kind: Deployment
            name: httpbin
            namespace: test-app

      - description: Verify the tenant app is accessible
=======
      - description: Verify the tenant app 8080 is accessible
>>>>>>> e84229ad
        wait:
          network:
            protocol: https
            address: demo-8080.uds.dev
            code: 200

      - description: Verify the tenant app 8081 is accessible
        wait:
          network:
            protocol: https
            address: demo-8081.uds.dev
            code: 200

      - description: Verify the authservice tenant app is accessible
        wait:
          network:
            protocol: https
            address: protected.uds.dev
            code: 200

      - description: Wait for authservice to reload configuration
        wait:
          cluster:
            kind: Deployment
            name: authservice
            namespace: authservice

      - description: Verify the authservice tenant app is protected by checking redirect
        maxRetries: 3
        cmd: |
          set -e
          SSO_REDIRECT=$(uds zarf tools kubectl run curl-test --image=cgr.dev/chainguard/curl:latest -q --restart=Never --rm -i -- -Ls -o /dev/null -w %{url_effective} "https://protected.uds.dev")

          case "${SSO_REDIRECT}" in
          "https://sso.uds.dev"*)
              echo "Protected by authservice"
              ;;
          *)
              # Fallback option if the condition is false
              echo "App is not protected by authservice"
              echo $SSO_REDIRECT
              exit 1
              ;;
          esac
      - description: Verify podinfo is healthy
        wait:
          cluster:
            kind: Pod
            name: app.kubernetes.io/name=podinfo
            namespace: podinfo
            condition: Ready

      - description: Remove the test resources
<<<<<<< HEAD
        cmd: "uds zarf package remove build/zarf-package-uds-core-test-app-tenant-*.zst --confirm"
=======
        cmd: "uds zarf package remove build/zarf-package-uds-core-test-apps-*.zst --confirm --no-progress"
>>>>>>> e84229ad
<|MERGE_RESOLUTION|>--- conflicted
+++ resolved
@@ -3,17 +3,10 @@
     description: Test app used for UDS Core validation
     actions:
       - description: Create zarf package for the test resources
-<<<<<<< HEAD
         cmd: "uds zarf package create src/test/app-admin --confirm --no-progress"
 
       - description: Apply the test resources
         cmd: "uds zarf package deploy build/zarf-package-uds-core-test-app-admin-*.zst --confirm --no-progress"
-=======
-        cmd: "uds zarf package create src/test --confirm --no-progress"
-
-      - description: Deploy the test resources
-        cmd: "uds zarf package deploy build/zarf-package-uds-core-test-apps-*.zst --confirm --no-progress"
->>>>>>> e84229ad
 
       - description: Wait for the admin app to be ready
         wait:
@@ -22,16 +15,6 @@
             name: httpbin
             namespace: test-admin-app
 
-<<<<<<< HEAD
-=======
-      - description: Wait for the tenant app to be ready
-        wait:
-          cluster:
-            kind: Deployment
-            name: http-echo-multi-port
-            namespace: test-tenant-app
-
->>>>>>> e84229ad
       - description: Verify the admin app is accessible
         wait:
           network:
@@ -53,7 +36,6 @@
             address: demo.admin.uds.dev/status/410
             code: 410
 
-<<<<<<< HEAD
       - description: Remove Test App Admin
         cmd: "uds zarf package remove build/zarf-package-uds-core-test-app-admin-*.zst --confirm"
 
@@ -70,10 +52,7 @@
             name: httpbin
             namespace: test-app
 
-      - description: Verify the tenant app is accessible
-=======
       - description: Verify the tenant app 8080 is accessible
->>>>>>> e84229ad
         wait:
           network:
             protocol: https
@@ -127,8 +106,4 @@
             condition: Ready
 
       - description: Remove the test resources
-<<<<<<< HEAD
-        cmd: "uds zarf package remove build/zarf-package-uds-core-test-app-tenant-*.zst --confirm"
-=======
-        cmd: "uds zarf package remove build/zarf-package-uds-core-test-apps-*.zst --confirm --no-progress"
->>>>>>> e84229ad
+        cmd: "uds zarf package remove build/zarf-package-uds-core-test-apps-*.zst --confirm --no-progress"