--- conflicted
+++ resolved
@@ -54,14 +54,9 @@
         valuesFiles:
           - "values/unicorn-values.yaml"
     images:
-<<<<<<< HEAD
       # Keycloak doesn't require the FIPS image as it switches itself into FIPS mode when Bouncy Castle libraries are provided.
       # This happens through the UDS Identity Config. However, in the future we aim to align all the images with their FIPS versions
       # and Keycloak is no exception. Again, this effort doesn't change anything in terms of UDS Security and FIPS compliance posture.
       # The switch is tracked via https://github.com/defenseunicorns/uds-core/issues/1541
       - cgr.dev/du-uds-defenseunicorns/keycloak:26.2.3
-      - ghcr.io/defenseunicorns/uds/identity-config:0.13.1
-=======
-      - cgr.dev/du-uds-defenseunicorns/keycloak:26.2.3 # todo: switch to FIPS image
-      - ghcr.io/defenseunicorns/uds/identity-config:0.14.0
->>>>>>> b3f83c1d
+      - ghcr.io/defenseunicorns/uds/identity-config:0.14.0