--- conflicted
+++ resolved
@@ -23,7 +23,6 @@
       - quay.io/keycloak/keycloak:23.0.4
       # renovate: datasource=github-tags depName=defenseunicorns/uds-config versioning=semver
       - ghcr.io/defenseunicorns/uds/identity-config:0.2.1
-<<<<<<< HEAD
     actions:
       onDeploy:
         after:
@@ -35,7 +34,6 @@
                 name: keycloak
                 namespace: keycloak
                 condition: "'{.status.phase}'=Ready"
-=======
 
   - name: keycloak
     required: true
@@ -53,4 +51,14 @@
       - registry1.dso.mil/ironbank/opensource/keycloak/keycloak:23.0.4
       # renovate: datasource=github-tags depName=defenseunicorns/uds-config versioning=semver
       - ghcr.io/defenseunicorns/uds/identity-config:0.2.1
->>>>>>> 92248825
+    actions:
+      onDeploy:
+        after:
+          - description: Validate Keycloak Package
+            maxTotalSeconds: 300
+            wait:
+              cluster:
+                kind: Packages
+                name: keycloak
+                namespace: keycloak
+                condition: "'{.status.phase}'=Ready"