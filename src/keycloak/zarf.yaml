kind: ZarfPackageConfig
metadata:
  name: uds-core-keycloak
  description: "Keycloak"

variables:
  - name: DOMAIN
    description: "Cluster domain"
    default: "uds.dev"

components:
  - name: keycloak
    required: true
    only:
      flavor: upstream
    import:
      path: common
    charts:
      - name: keycloak
        valuesFiles:
          - "values/upstream-values.yaml"
    images:
      - quay.io/keycloak/keycloak:23.0.4
<<<<<<< HEAD
      # renovate: datasource=github-tags depName=defenseunicorns/uds-config versioning=semver
      - ghcr.io/defenseunicorns/uds/identity-config:0.2.1
=======
      - ghcr.io/defenseunicorns/uds/identity-config:0.3.2
>>>>>>> 9eba3afb

  - name: keycloak
    required: true
    only:
      flavor: registry1
      cluster:
        architecture: amd64
    import:
      path: common
    charts:
      - name: keycloak
        valuesFiles:
          - "values/registry1-values.yaml"
    images:
      - registry1.dso.mil/ironbank/opensource/keycloak/keycloak:23.0.4
<<<<<<< HEAD
      # renovate: datasource=github-tags depName=defenseunicorns/uds-config versioning=semver
      - ghcr.io/defenseunicorns/uds/identity-config:0.2.1
=======
      - ghcr.io/defenseunicorns/uds/identity-config:0.3.2
>>>>>>> 9eba3afb
<|MERGE_RESOLUTION|>--- conflicted
+++ resolved
@@ -21,12 +21,7 @@
           - "values/upstream-values.yaml"
     images:
       - quay.io/keycloak/keycloak:23.0.4
-<<<<<<< HEAD
-      # renovate: datasource=github-tags depName=defenseunicorns/uds-config versioning=semver
-      - ghcr.io/defenseunicorns/uds/identity-config:0.2.1
-=======
       - ghcr.io/defenseunicorns/uds/identity-config:0.3.2
->>>>>>> 9eba3afb
 
   - name: keycloak
     required: true
@@ -42,9 +37,4 @@
           - "values/registry1-values.yaml"
     images:
       - registry1.dso.mil/ironbank/opensource/keycloak/keycloak:23.0.4
-<<<<<<< HEAD
-      # renovate: datasource=github-tags depName=defenseunicorns/uds-config versioning=semver
-      - ghcr.io/defenseunicorns/uds/identity-config:0.2.1
-=======
-      - ghcr.io/defenseunicorns/uds/identity-config:0.3.2
->>>>>>> 9eba3afb
+      - ghcr.io/defenseunicorns/uds/identity-config:0.3.2