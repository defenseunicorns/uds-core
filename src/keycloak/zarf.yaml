# Copyright 2024 Defense Unicorns
# SPDX-License-Identifier: AGPL-3.0-or-later OR LicenseRef-Defense-Unicorns-Commercial

kind: ZarfPackageConfig
metadata:
  name: uds-core-keycloak
  description: "Keycloak"

variables:
  - name: DOMAIN
    description: "Cluster domain"
    default: "uds.dev"

components:
  - name: keycloak
    required: true
    only:
      flavor: upstream
    import:
      path: common
    charts:
      - name: keycloak
        valuesFiles:
          - "values/upstream-values.yaml"
    images:
<<<<<<< HEAD
      - quay.io/keycloak/keycloak:24.0.5
      - rjferguson21/uds-core-config:ambient
=======
      - quay.io/keycloak/keycloak:25.0.6
      - ghcr.io/defenseunicorns/uds/identity-config:0.6.3
>>>>>>> a9cf1f2b

  - name: keycloak
    required: true
    only:
      flavor: registry1
      cluster:
        architecture: amd64
    import:
      path: common
    charts:
      - name: keycloak
        valuesFiles:
          - "values/registry1-values.yaml"
    images:
<<<<<<< HEAD
      - registry1.dso.mil/ironbank/opensource/keycloak/keycloak:24.0.5
      - rjferguson21/uds-core-config:ambient
=======
      - registry1.dso.mil/ironbank/opensource/keycloak/keycloak:25.0.6
      - ghcr.io/defenseunicorns/uds/identity-config:0.6.3
>>>>>>> a9cf1f2b

  - name: keycloak
    required: true
    only:
      flavor: unicorn
    import:
      path: common
    charts:
      - name: keycloak
        valuesFiles:
          - "values/unicorn-values.yaml"
    images:
<<<<<<< HEAD
      - cgr.dev/du-uds-defenseunicorns/keycloak:24.0.5 # todo: switch to FIPS image
      - rjferguson21/uds-core-config:ambient
=======
      - cgr.dev/du-uds-defenseunicorns/keycloak:25.0.6 # todo: switch to FIPS image
      - ghcr.io/defenseunicorns/uds/identity-config:0.6.3
>>>>>>> a9cf1f2b
<|MERGE_RESOLUTION|>--- conflicted
+++ resolved
@@ -23,13 +23,8 @@
         valuesFiles:
           - "values/upstream-values.yaml"
     images:
-<<<<<<< HEAD
-      - quay.io/keycloak/keycloak:24.0.5
+      - quay.io/keycloak/keycloak:25.0.6
       - rjferguson21/uds-core-config:ambient
-=======
-      - quay.io/keycloak/keycloak:25.0.6
-      - ghcr.io/defenseunicorns/uds/identity-config:0.6.3
->>>>>>> a9cf1f2b
 
   - name: keycloak
     required: true
@@ -44,13 +39,8 @@
         valuesFiles:
           - "values/registry1-values.yaml"
     images:
-<<<<<<< HEAD
-      - registry1.dso.mil/ironbank/opensource/keycloak/keycloak:24.0.5
+      - registry1.dso.mil/ironbank/opensource/keycloak/keycloak:25.0.6
       - rjferguson21/uds-core-config:ambient
-=======
-      - registry1.dso.mil/ironbank/opensource/keycloak/keycloak:25.0.6
-      - ghcr.io/defenseunicorns/uds/identity-config:0.6.3
->>>>>>> a9cf1f2b
 
   - name: keycloak
     required: true
@@ -63,10 +53,5 @@
         valuesFiles:
           - "values/unicorn-values.yaml"
     images:
-<<<<<<< HEAD
-      - cgr.dev/du-uds-defenseunicorns/keycloak:24.0.5 # todo: switch to FIPS image
-      - rjferguson21/uds-core-config:ambient
-=======
       - cgr.dev/du-uds-defenseunicorns/keycloak:25.0.6 # todo: switch to FIPS image
-      - ghcr.io/defenseunicorns/uds/identity-config:0.6.3
->>>>>>> a9cf1f2b
+      - rjferguson21/uds-core-config:ambient