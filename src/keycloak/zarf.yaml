--- conflicted
+++ resolved
@@ -21,12 +21,7 @@
           - "values/upstream-values.yaml"
     images:
       - quay.io/keycloak/keycloak:24.0.5
-<<<<<<< HEAD
-      - ghcr.io/defenseunicorns/uds/identity-config:0.4.5
-      - rjferguson21/uds-core-config:group-nested
-=======
       - ghcr.io/defenseunicorns/uds/identity-config:0.5.0
->>>>>>> d71d83ed
 
   - name: keycloak
     required: true
@@ -42,9 +37,4 @@
           - "values/registry1-values.yaml"
     images:
       - registry1.dso.mil/ironbank/opensource/keycloak/keycloak:24.0.5
-<<<<<<< HEAD
-      - ghcr.io/defenseunicorns/uds/identity-config:0.4.5
-      - rjferguson21/uds-core-config:group-nested
-=======
-      - ghcr.io/defenseunicorns/uds/identity-config:0.5.0
->>>>>>> d71d83ed
+      - ghcr.io/defenseunicorns/uds/identity-config:0.5.0