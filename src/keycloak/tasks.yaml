# Copyright 2024 Defense Unicorns
# SPDX-License-Identifier: AGPL-3.0-or-later OR LicenseRef-Defense-Unicorns-Commercial

includes:
  - config: https://raw.githubusercontent.com/defenseunicorns/uds-identity-config/v0.15.1/tasks.yaml

tasks:
  - name: validate
    actions:
      - description: Validate admin interface
        wait:
          network:
            protocol: https
            address: keycloak.admin.uds.dev
            code: 200
      - description: Validate public interface
        wait:
          network:
            protocol: https
            address: sso.uds.dev
            code: 200

  - name: dev-theme
    actions:
      - task: config:dev-theme

  - name: cacert
    description: "Get the CA cert value for the Istio Gateway"
    actions:
      - cmd: |
          # renovate: datasource=docker depName=ghcr.io/defenseunicorns/uds/identity-config versioning=semver
<<<<<<< HEAD
          IMAGE_TAG="0.15.0"
          # Pre-pull image to simplify output
          docker pull ghcr.io/defenseunicorns/uds/identity-config:${IMAGE_TAG} -q
=======
          IMAGE_TAG="0.15.1"
>>>>>>> 5cc78924
          # This is written to a file because it is larger than the max env size in the shell
          cat <<EOF > tls_cacert.yaml
          tls:
            cacert: "$(docker run --rm --entrypoint sh ghcr.io/defenseunicorns/uds/identity-config:${IMAGE_TAG} -c 'cat /home/nonroot/authorized_certs.pem | base64 -w 0')"
          EOF
          yq eval '.tls.cacert = load("tls_cacert.yaml").tls.cacert' -i src/istio/values/config-admin.yaml
          yq eval '.tls.cacert = load("tls_cacert.yaml").tls.cacert' -i src/istio/values/config-tenant.yaml
          rm tls_cacert.yaml

  - name: debug-istio-traffic
    actions:
      - task: config:debug-istio-traffic

  - name: regenerate-test-pki
    actions:
      - task: config:regenerate-test-pki

  - name: e2e-test
    actions:
      - description: "Run Keycloak E2E tests"<|MERGE_RESOLUTION|>--- conflicted
+++ resolved
@@ -29,13 +29,9 @@
     actions:
       - cmd: |
           # renovate: datasource=docker depName=ghcr.io/defenseunicorns/uds/identity-config versioning=semver
-<<<<<<< HEAD
-          IMAGE_TAG="0.15.0"
+          IMAGE_TAG="0.15.1"
           # Pre-pull image to simplify output
           docker pull ghcr.io/defenseunicorns/uds/identity-config:${IMAGE_TAG} -q
-=======
-          IMAGE_TAG="0.15.1"
->>>>>>> 5cc78924
           # This is written to a file because it is larger than the max env size in the shell
           cat <<EOF > tls_cacert.yaml
           tls:
