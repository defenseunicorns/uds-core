tasks:
  # These tests break single capability test checks
  - name: validate
    actions:
<<<<<<< HEAD
      - description: Validate Keycloak is up
        wait:
          cluster:
            kind: Pod
            name: "app.kubernetes.io/instance=keycloak"
            namespace: keycloak
            condition: Ready
      - description: Validate admin interface
        wait:
          network:
            protocol: https
            address: keycloak.admin.uds.dev
            code: 200
      - description: Validate public interface
        wait:
          network:
            protocol: https
            address: sso.uds.dev
            code: 200
=======
      - description: replace me
        cmd: echo "hello"
  #   actions:
  #     - description: Validate admin interface
  #       wait:
  #         network:
  #           protocol: https
  #           address: keycloak.admin.uds.dev
  #           code: 200
  #     - description: Validate public interface
  #       wait:
  #         network:
  #           protocol: https
  #           address: sso.uds.dev
  #           code: 200
>>>>>>> 92248825

  - name: dev-theme
    actions:
      - description: "Copy theme to Keycloak (must be run from src/keycloak dir)"
        cmd: |
          PV=$(kubectl get pvc keycloak-themes -n keycloak -o jsonpath='{.spec.volumeName}')
          THEME_PATH=$(kubectl get pv $PV -o jsonpath="{.spec.hostPath.path}")
          docker cp customization/theme k3d-uds-server-0:/$THEME_PATH

  - name: debug-istio-traffic
    actions:
      - cmd: istioctl proxy-config log keycloak-0.keycloak --level debug
      - cmd: kubectl -n keycloak logs keycloak-0 -c istio-proxy -f

  - name: regenerate-test-pki
    actions:
      - cmd: |
          openssl genrsa -out test.pem 2048
          openssl genrsa -out ca.pem 2048
          openssl req -x509 -new -nodes -key ca.pem -sha256 -days 1825 -out ca.crt -subj "/C=US/O=U.S. Government/OU=DoD/OU=PKI/CN=DOD ID CA-59 FAKE TEST"
          openssl req -new -key test.pem -out test.csr -config csr.conf
          openssl x509 -req -in test.csr -CA ca.crt -CAkey ca.pem -CAcreateserial -out test.crt -days 365 -extensions v3_ext -extfile csr.conf<|MERGE_RESOLUTION|>--- conflicted
+++ resolved
@@ -2,7 +2,6 @@
   # These tests break single capability test checks
   - name: validate
     actions:
-<<<<<<< HEAD
       - description: Validate Keycloak is up
         wait:
           cluster:
@@ -22,23 +21,6 @@
             protocol: https
             address: sso.uds.dev
             code: 200
-=======
-      - description: replace me
-        cmd: echo "hello"
-  #   actions:
-  #     - description: Validate admin interface
-  #       wait:
-  #         network:
-  #           protocol: https
-  #           address: keycloak.admin.uds.dev
-  #           code: 200
-  #     - description: Validate public interface
-  #       wait:
-  #         network:
-  #           protocol: https
-  #           address: sso.uds.dev
-  #           code: 200
->>>>>>> 92248825
 
   - name: dev-theme
     actions:
