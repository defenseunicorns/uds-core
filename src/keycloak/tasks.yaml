# Copyright 2024 Defense Unicorns
# SPDX-License-Identifier: AGPL-3.0-or-later OR LicenseRef-Defense-Unicorns-Commercial

includes:
<<<<<<< HEAD
  - config: https://raw.githubusercontent.com/defenseunicorns/uds-identity-config/v0.15.0/tasks.yaml
=======
  - config: https://raw.githubusercontent.com/defenseunicorns/uds-identity-config/v0.15.2/tasks.yaml
>>>>>>> 2caddfdd

tasks:
  - name: validate
    actions:
      - description: Validate admin interface
        wait:
          network:
            protocol: https
            address: keycloak.admin.uds.dev
            code: 200
      - description: Validate public interface
        wait:
          network:
            protocol: https
            address: sso.uds.dev
            code: 200

  - name: dev-theme
    actions:
      - task: config:dev-theme

  - name: cacert
    description: "Get the CA cert value for the Istio Gateway"
    actions:
      - cmd: |
          # renovate: datasource=docker depName=ghcr.io/defenseunicorns/uds/identity-config versioning=semver
<<<<<<< HEAD
          IMAGE_TAG="0.15.0"
=======
          IMAGE_TAG="0.15.2"
          # Pre-pull image to simplify output
          docker pull ghcr.io/defenseunicorns/uds/identity-config:${IMAGE_TAG} -q
>>>>>>> 2caddfdd
          # This is written to a file because it is larger than the max env size in the shell
          cat <<EOF > tls_cacert.yaml
          tls:
            cacert: "$(docker run --rm --entrypoint sh ghcr.io/defenseunicorns/uds/identity-config:${IMAGE_TAG} -c 'cat /home/nonroot/authorized_certs.pem | base64 -w 0')"
          EOF
          yq eval '.tls.cacert = load("tls_cacert.yaml").tls.cacert' -i src/istio/values/config-admin.yaml
          yq eval '.tls.cacert = load("tls_cacert.yaml").tls.cacert' -i src/istio/values/config-tenant.yaml
          rm tls_cacert.yaml

  - name: debug-istio-traffic
    actions:
      - task: config:debug-istio-traffic

  - name: regenerate-test-pki
    actions:
      - task: config:regenerate-test-pki

  - name: e2e-test
    actions:
      - description: "Run Keycloak E2E tests"<|MERGE_RESOLUTION|>--- conflicted
+++ resolved
@@ -2,11 +2,7 @@
 # SPDX-License-Identifier: AGPL-3.0-or-later OR LicenseRef-Defense-Unicorns-Commercial
 
 includes:
-<<<<<<< HEAD
-  - config: https://raw.githubusercontent.com/defenseunicorns/uds-identity-config/v0.15.0/tasks.yaml
-=======
   - config: https://raw.githubusercontent.com/defenseunicorns/uds-identity-config/v0.15.2/tasks.yaml
->>>>>>> 2caddfdd
 
 tasks:
   - name: validate
@@ -33,13 +29,9 @@
     actions:
       - cmd: |
           # renovate: datasource=docker depName=ghcr.io/defenseunicorns/uds/identity-config versioning=semver
-<<<<<<< HEAD
-          IMAGE_TAG="0.15.0"
-=======
           IMAGE_TAG="0.15.2"
           # Pre-pull image to simplify output
           docker pull ghcr.io/defenseunicorns/uds/identity-config:${IMAGE_TAG} -q
->>>>>>> 2caddfdd
           # This is written to a file because it is larger than the max env size in the shell
           cat <<EOF > tls_cacert.yaml
           tls:
