--- conflicted
+++ resolved
@@ -453,14 +453,7 @@
             "type": "string"
           }
         },
-<<<<<<< HEAD
-        "required": [
-          "name",
-          "value"
-        ]
-=======
         "required": ["name", "value"]
->>>>>>> 55ef41b9
       }
     },
     "themeCustomizations": {
@@ -475,16 +468,7 @@
                 "type": "object",
                 "properties": {
                   "name": {
-<<<<<<< HEAD
-                    "enum": [
-                      "background.jpg",
-                      "footer.png",
-                      "logo.svg",
-                      "favicon.svg"
-                    ]
-=======
                     "enum": ["background.jpg", "footer.png", "logo.svg", "favicon.svg"]
->>>>>>> 55ef41b9
                   },
                   "configmap": {
                     "type": "object",
