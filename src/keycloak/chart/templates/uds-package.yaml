--- conflicted
+++ resolved
@@ -21,18 +21,6 @@
     serviceMesh:
       mode: ambient
     allow:
-<<<<<<< HEAD
-=======
-      - description: "UDS Operator"
-        direction: Ingress
-        selector:
-          app.kubernetes.io/name: keycloak
-        remoteNamespace: pepr-system
-        remoteSelector:
-          app: pepr-uds-core-watcher
-        remoteServiceAccount: pepr-uds-core
-        port: 8080
-
       - description: "Waypoint health"
         direction: Ingress
         selector:
@@ -43,7 +31,6 @@
         remoteServiceAccount: kube-prometheus-stack-prometheus
         port: 15020
 
->>>>>>> 0ea0666a
       - description: "Keycloak backchannel access"
         direction: Ingress
         selector:
