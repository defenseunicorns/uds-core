--- conflicted
+++ resolved
@@ -79,8 +79,6 @@
         remoteGenerated: IntraNamespace
         ports:
           - 7800
-<<<<<<< HEAD
-=======
           # Below array of ports is required as JGroups probe the entire range of Transport Ports with DNS_PING.
           # Other cluster members might listen on any of them.
           # See:
@@ -88,7 +86,6 @@
           # - Trace logs from a living cluster:
           #   2025-05-06 07:34:23,226 DEBUG [org.jgroups.protocols.dns.DNS_PING] () keycloak-2-51586: sending discovery requests to hosts [10.42.0.71:0, 10.42.0.72:0, 10.42.0.73:0] on ports [7800 .. 7810]
           # This will go away once we switch to JDBC_PING2
->>>>>>> bb29000b
           - 7801
           - 7802
           - 7803
@@ -104,10 +101,7 @@
         remoteGenerated: IntraNamespace
         ports:
           - 7800
-<<<<<<< HEAD
-=======
           # Below array of ports is required as JGroups probe the entire range of Transport Ports with DNS_PING.
->>>>>>> bb29000b
           - 7801
           - 7802
           - 7803
