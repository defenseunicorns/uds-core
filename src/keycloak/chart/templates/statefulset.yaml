# Copyright 2024 Defense Unicorns
# SPDX-License-Identifier: AGPL-3.0-or-later OR LicenseRef-Defense-Unicorns-Commercial

apiVersion: apps/v1
kind: StatefulSet
metadata:
  name: {{ include "keycloak.fullname" . }}
  namespace: {{ .Release.Namespace }}
  labels:
    {{- include "keycloak.labels" . | nindent 4 }}
    {{- range $key, $value := .Values.statefulsetLabels }}
    {{- printf "%s: %s" $key (tpl $value $ | quote) | nindent 4 }}
    {{- end }}
spec:
  selector:
    matchLabels:
      {{- include "keycloak.selectorLabels" . | nindent 6 }}
  serviceName: {{ include "keycloak.fullname" . }}-headless
  podManagementPolicy: {{ .Values.podManagementPolicy }}
  updateStrategy:
    type: {{ .Values.updateStrategy }}
  template:
    metadata:
      labels:
        {{- include "keycloak.selectorLabels" . | nindent 8 }}
        {{- range $key, $value := .Values.podLabels }}
        {{- printf "%s: %s" $key (tpl $value $ | quote) | nindent 8 }}
        {{- end }}
       {{- if not .Values.devMode }}
      annotations:
        postgres-hash: {{ include (print $.Template.BasePath "/secret-postgresql.yaml") . | sha256sum }}
        kc-realm-hash: {{ include (print $.Template.BasePath "/secret-kc-realm.yaml") . | sha256sum }}
      {{- end }}
    spec:
      securityContext:
      {{- toYaml .Values.podSecurityContext | nindent 8 }}
      initContainers:
        - name: uds-config
          image: "{{ .Values.configImage }}"
          securityContext:
            runAsUser: 65532
            runAsGroup: 65532
          resources:
            requests:
              cpu: "100m"
              memory: "128Mi"
          volumeMounts:
            - name: providers
              mountPath: /opt/keycloak/providers
            - name: data
              mountPath: /opt/keycloak/data
            - name: themes
              mountPath: /opt/keycloak/themes
            - name: conf
              mountPath: /opt/keycloak/conf
            {{- if and .Values.themeCustomizations .Values.themeCustomizations.resources .Values.themeCustomizations.resources.images }}
            - name: theme-overrides
              mountPath: /opt/keycloak/theme-overrides
            {{- end }}
          envFrom:
            - secretRef:
                name: {{ include "keycloak.fullname" . }}-realm-env
      containers:
        - name: keycloak
          image: "{{ .Values.image.repository }}:{{ .Values.image.tag | default .Chart.AppVersion }}"
          imagePullPolicy: {{ .Values.image.pullPolicy }}
          securityContext:
          {{- toYaml .Values.securityContext | nindent 12 }}
          command:
            - "/opt/keycloak/bin/kc.sh"
          args:
            {{- if .Values.devMode }}
            - "start-dev"
            # Do not cache themes in dev mode to support hot-reloading
            - "--spi-theme-static-max-age=-1"
            - "--spi-theme-cache-themes=false"
            - "--spi-theme-cache-templates=false"
            {{- else }}
            - "start"
            # # Needed for nginx provider
            # - "--auto-build"
            {{- end }}
            # This will only import the realm if it does not exist
            - "--import-realm"
            # FIPS Mode
            {{- if .Values.fips }}
            # Full configuration might be found at https://www.keycloak.org/server/fips
            - "--features=preview,fips"
            - "--fips-mode=strict"
            {{- else }}
            - "--features=preview"
            {{- end }}
            - "--proxy-headers=xforwarded"
            - "--http-enabled=true"
            - "--hostname-strict=false"
            {{- if .Values.jsonLogFormat }}
            - "--log-console-output=json"
            {{- end }}
          envFrom:
            - secretRef:
                name: {{ include "keycloak.fullname" . }}-realm-env
          env:
          {{- if .Values.env }}
            {{- tpl (toYaml .Values.env) . | nindent 12 }}
          {{- end }}
            # Common configuration
            - name: UDS_DOMAIN
              value: "{{ .Values.domain }}"
            - name: UDS_ADMIN_DOMAIN
              value: "{{ tpl .Values.adminDomain . }}"

            # Enable health and metrics endpoints
            - name: KC_HEALTH_ENABLED
              value: "true"
            - name: KC_METRICS_ENABLED
              value: "true"

            # Enable access log
            - name: QUARKUS_HTTP_ACCESS_LOG_ENABLED
              value: "true"

            # X509 configuration
            - name: KC_HTTPS_CLIENT_AUTH
              value: request

            # Escape Slashes in Group Names
            - name: KC_SPI_GROUP_JPA_ESCAPE_SLASHES_IN_GROUP_PATH
              value: "true"

            ## Activate the nginx provider
            - name: KC_SPI_X509CERT_LOOKUP_PROVIDER
              value: nginx
            # Set nginx provider header name
            - name: KC_SPI_X509CERT_LOOKUP_NGINX_SSL_CLIENT_CERT
              value: istio-mtls-client-certificate
            # Dumb value (not used in the nginx provider, but required by the SPI)
            - name: KC_SPI_X509CERT_LOOKUP_NGINX_SSL_CLIENT_CERT_CHAIN_PREFIX
              value: UNUSED
          {{- if or .Values.devMode .Values.debugMode }}
            # Enable debug logs
            - name: KC_LOG_LEVEL
              value: DEBUG
            - name: QUARKUS_LOG_CATEGORY__ORG_APACHE_HTTP__LEVEL
              value: DEBUG
            - name: QUARKUS_LOG_CATEGORY__ORG_KEYCLOAK_SERVICES_X509__LEVEL
              value: TRACE
<<<<<<< HEAD
            # Crypto information, primarily for FIPS debugging
            - name: QUARKUS_LOG_CATEGORY__ORG_KEYCLOAK_COMMON_CRYPTO__LEVEL
              value: TRACE
            - name: QUARKUS_LOG_CATEGORY__ORG_KEYCLOAK_CRYPTO__LEVEL
              value: TRACE
=======
            # https://github.com/keycloak/keycloak/issues/39046
            # Starting from 26.2.0, Keycloak doesn't use password for the internal H2 database.
            # This breaks upgrade scenarios, so we need to use the same password as in 26.1.x
            - name: KC_DB_USERNAME
              value: sa
            - name: KC_DB_PASSWORD
              value: password
>>>>>>> a40c15b3
          {{- end }}
          {{- if eq (include "keycloak.postgresql.config" .) "true" }}
            # Infinispan cache configuration
            - name: KC_CACHE
              value: ispn
            - name: KC_CACHE_STACK
              value: kubernetes
            - name: KC_SPI_STICKY_SESSION_ENCODER_INFINISPAN_SHOULD_ATTACH_ROUTE
              value: "false"
            # java opts for jgroups required for infinispan distributed cache when using the kubernetes stack.
            # https://www.keycloak.org/server/caching
            - name: JAVA_OPTS_APPEND
              value: -Djgroups.dns.query={{ include "keycloak.fullname" . }}-headless.keycloak.svc.cluster.local
            # Postgres database configuration
            - name: KC_DB
              value: postgres
            - name: KC_DB_URL_HOST
              valueFrom:
                secretKeyRef:
                  name: {{ include "keycloak.fullname" . }}-postgresql
                  key: host
            - name: KC_DB_URL_PORT
              valueFrom:
                secretKeyRef:
                  name: {{ include "keycloak.fullname" . }}-postgresql
                  key: port
            - name: KC_DB_URL_DATABASE
              valueFrom:
                secretKeyRef:
                  name: {{ include "keycloak.fullname" . }}-postgresql
                  key: database
            - name: KC_DB_USERNAME
              valueFrom:
                secretKeyRef:
                  name: {{ include "keycloak.fullname" . }}-postgresql
                  key: username
            - name: KC_DB_PASSWORD
              valueFrom:
                secretKeyRef:
                  name: {{ include "keycloak.fullname" . }}-postgresql
                  key: password
          {{- end }}
          {{- if .Values.insecureAdminPasswordGeneration.enabled }}
            - name: KEYCLOAK_ADMIN
              valueFrom:
                secretKeyRef:
                  name: {{ include "keycloak.fullname" . }}-admin-password
                  key: username
            - name: KEYCLOAK_ADMIN_PASSWORD
              valueFrom:
                secretKeyRef:
                  name: {{ include "keycloak.fullname" . }}-admin-password
                  key: password
          {{- end }}
          ports:
            - name: http
              containerPort: 8080
              protocol: TCP
            - name: tcp
              containerPort: 7800
              protocol: TCP
            - name: tcp-fd
              containerPort: 57800
              protocol: TCP
            - name: metrics
              containerPort: 9000
              protocol: TCP
          livenessProbe:
            httpGet:
              path: /health/live
              port: metrics
              scheme: HTTP
            failureThreshold: 15
            timeoutSeconds: 2
            periodSeconds: 15
            initialDelaySeconds: 10
          readinessProbe:
            httpGet:
              path: /health/ready
              port: metrics
              scheme: HTTP
            failureThreshold: 15
            timeoutSeconds: 2
            initialDelaySeconds: 10
          resources:
            {{- toYaml .Values.resources | nindent 12 }}
          volumeMounts:
            - name: providers
              mountPath: /opt/keycloak/providers
            - name: data
              mountPath: /opt/keycloak/data
            - name: themes
              mountPath: /opt/keycloak/themes
            - name: conf
              mountPath: /opt/keycloak/conf
              readOnly: true
            - name: client-secrets
              mountPath: /var/run/secrets/uds/client-secrets
      enableServiceLinks: {{ .Values.enableServiceLinks }}
      restartPolicy: {{ .Values.restartPolicy }}
      {{- with .Values.nodeSelector }}
      nodeSelector:
        {{- toYaml . | nindent 8 }}
      {{- end }}
      {{- with .Values.affinity }}
      affinity:
        {{- tpl . $ | nindent 8 }}
      {{- end }}
      {{- with .Values.topologySpreadConstraints }}
      topologySpreadConstraints:
        {{- tpl . $ | nindent 8 }}
      {{- end }}
      {{- with .Values.tolerations }}
      tolerations:
        {{- toYaml . | nindent 8 }}
      {{- end }}
      {{- with .Values.priorityClassName }}
      priorityClassName: {{ . }}
      {{- end }}
      terminationGracePeriodSeconds: {{ .Values.terminationGracePeriodSeconds }}
      volumes:
        - name: client-secrets
          secret:
            secretName: {{ include "keycloak.fullname" . }}-client-secrets
        - name: providers
          {{- if .Values.persistence.providers.enabled }}
          persistentVolumeClaim:
            claimName: {{ include "keycloak.fullname" . }}-providers
          {{- else }}
          emptyDir: {}
          {{- end }}
        - name: conf
          {{- if .Values.persistence.conf.enabled }}
          persistentVolumeClaim:
            claimName: {{ include "keycloak.fullname" . }}-conf
          {{- else }}
          emptyDir: {}
          {{- end }}
        - name: data
          {{- if or .Values.persistence.data.enabled .Values.devMode }}
          # devMode enables this PVC by default to preserve legacy behavior
          persistentVolumeClaim:
            claimName: {{ include "keycloak.fullname" . }}-data
          {{- else }}
          emptyDir: {}
          {{- end }}
        - name: themes
          {{- if or .Values.persistence.themes.enabled .Values.devMode }}
          # devMode enables this PVC by default to preserve legacy behavior
          persistentVolumeClaim:
            claimName: {{ include "keycloak.fullname" . }}-themes
          {{- else }}
          emptyDir: {}
          {{- end }}
        {{- if and .Values.themeCustomizations .Values.themeCustomizations.resources .Values.themeCustomizations.resources.images }}
        - name: theme-overrides
          projected:
            sources:
              {{- range $image := .Values.themeCustomizations.resources.images }}
              {{- if $image.configmap.name }}
              - configMap:
                  name: {{ $image.configmap.name }}
                  items:
                    - key: {{ $image.name }}
                      path: {{ $image.name }}
              {{- end }}
              {{- end }}
        {{- end }}<|MERGE_RESOLUTION|>--- conflicted
+++ resolved
@@ -144,13 +144,11 @@
               value: DEBUG
             - name: QUARKUS_LOG_CATEGORY__ORG_KEYCLOAK_SERVICES_X509__LEVEL
               value: TRACE
-<<<<<<< HEAD
             # Crypto information, primarily for FIPS debugging
             - name: QUARKUS_LOG_CATEGORY__ORG_KEYCLOAK_COMMON_CRYPTO__LEVEL
               value: TRACE
             - name: QUARKUS_LOG_CATEGORY__ORG_KEYCLOAK_CRYPTO__LEVEL
               value: TRACE
-=======
             # https://github.com/keycloak/keycloak/issues/39046
             # Starting from 26.2.0, Keycloak doesn't use password for the internal H2 database.
             # This breaks upgrade scenarios, so we need to use the same password as in 26.1.x
@@ -158,7 +156,6 @@
               value: sa
             - name: KC_DB_PASSWORD
               value: password
->>>>>>> a40c15b3
           {{- end }}
           {{- if eq (include "keycloak.postgresql.config" .) "true" }}
             # Infinispan cache configuration
