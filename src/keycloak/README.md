## Keycloak

<<<<<<< HEAD
### Playing with keycloak things:

`uds run dev-setup`

`npx pepr deploy`

`uds run dev-deploy --set PKG=keycloak`

more things here....
=======
[Keycloak](https://www.keycloak.org/) is an open source IdAM stack written in Java. This Keycloak source package provides an implementation of Keycloak and is intended to be used in conjunction with the [UDS Identity Config](https://github.com/defenseunicorns/uds-identity-config) image and the [UDS Operator](../pepr/operator/README.md).

### Changes from the DoD Platform One Big Bang package

This package differs from the [DoD Platform One Big Bang package](https://repo1.dso.mil/big-bang/product/packages/keycloak) in a few key ways:

- No default admin user is created for any realm. In order to administer this instance, you must use `zarf connect keycloak` to establish the global admin account.
- TLS termination is performed by Istio via the [OPTIONAL_MUTUAL TLS config](https://istio.io/latest/docs/reference/config/networking/gateway/#ServerTLSSettings-TLSmode) to enable proper Istio traffic management and multi-point mTLS validation.
- The Keycloak instance is configured to use the [UDS Identity Config](https://github.com/defenseunicorns/uds-identity-config) image, which is a custom image that contains all the customizations needed for UDS including the core custom Keycloak plugin, custom themes, realm initialization, and PKI trust store.
- The [UDS Operator](../pepr/operator/README.md) is used to declaratively manage Keycloak clients without any global admin-level credentials stored in the cluster.
- The [P1 Quarkus java plugin](https://repo1.dso.mil/big-bang/product/plugins/keycloak-p1-auth-plugin/-/tree/main/quarkus-ext-routing?ref_type=heads) has been replaced with Istio logic.
- The [P1 Java plugin](https://repo1.dso.mil/big-bang/product/plugins/keycloak-p1-auth-plugin) group restrictions and yaml config have been removed and replaced with Istio logic.
- The [unofficial helm chart](https://github.com/codecentric/helm-charts/tree/master/charts/keycloak) from German company Codecentric has been rewritten, simplified in this repo by Defense Unicorns.
- By default, this package deploys Keycloak in "dev mode", which disables HA and uses an H2 database persisted to a PVC. This is not suitable for production use, but is useful for development and testing. Dev mode also makes development and testing easier by increasing debug logs and disabling caching. Setting the helm value `devMode` to `false` will enable HA and use a PostgreSQL database, you must include credentials for a PostgreSQL database in the `keycloak` chart values.

### Customizing Keycloak

For using custom Java plugins, custom themes (beyond just the client name/image), custom initial realm config or custom PKI trust stores, see the [UDS Identity Config](https://github.com/defenseunicorns/uds-identity-config) repo, which contains all the tools you need to build your own custom config image. If using that repo, the only change to make to UDS Core is to update the `configImage` Helm value in the keycloak chart. This repo also contains very UDS tasks that make working with custom versions of the identity config image easier.

_Note: if you are updating the PKI trust store, you'll also need to update the Istio config. the task `uds run -f src/keycloak/tasks.yaml cacert --set IMAGE_NAME=<your config image> --set VERSION=<your image version>` can be used to help you generate the `cacert.b64` file. This contains the `tls.cacert` value you will need to override in the Istio chart config chart._
>>>>>>> 9eba3afb
<|MERGE_RESOLUTION|>--- conflicted
+++ resolved
@@ -1,16 +1,5 @@
 ## Keycloak
 
-<<<<<<< HEAD
-### Playing with keycloak things:
-
-`uds run dev-setup`
-
-`npx pepr deploy`
-
-`uds run dev-deploy --set PKG=keycloak`
-
-more things here....
-=======
 [Keycloak](https://www.keycloak.org/) is an open source IdAM stack written in Java. This Keycloak source package provides an implementation of Keycloak and is intended to be used in conjunction with the [UDS Identity Config](https://github.com/defenseunicorns/uds-identity-config) image and the [UDS Operator](../pepr/operator/README.md).
 
 ### Changes from the DoD Platform One Big Bang package
@@ -30,5 +19,4 @@
 
 For using custom Java plugins, custom themes (beyond just the client name/image), custom initial realm config or custom PKI trust stores, see the [UDS Identity Config](https://github.com/defenseunicorns/uds-identity-config) repo, which contains all the tools you need to build your own custom config image. If using that repo, the only change to make to UDS Core is to update the `configImage` Helm value in the keycloak chart. This repo also contains very UDS tasks that make working with custom versions of the identity config image easier.
 
-_Note: if you are updating the PKI trust store, you'll also need to update the Istio config. the task `uds run -f src/keycloak/tasks.yaml cacert --set IMAGE_NAME=<your config image> --set VERSION=<your image version>` can be used to help you generate the `cacert.b64` file. This contains the `tls.cacert` value you will need to override in the Istio chart config chart._
->>>>>>> 9eba3afb
+_Note: if you are updating the PKI trust store, you'll also need to update the Istio config. the task `uds run -f src/keycloak/tasks.yaml cacert --set IMAGE_NAME=<your config image> --set VERSION=<your image version>` can be used to help you generate the `cacert.b64` file. This contains the `tls.cacert` value you will need to override in the Istio chart config chart._