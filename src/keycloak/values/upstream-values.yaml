# Copyright 2024 Defense Unicorns
# SPDX-License-Identifier: AGPL-3.0-or-later OR LicenseRef-Defense-Unicorns-Commercial

podSecurityContext:
  fsGroup: 1000
image:
  repository: quay.io/keycloak/keycloak
<<<<<<< HEAD
  tag: "26.2.3"
=======
  tag: "26.2.5"
>>>>>>> d8bc4f8e
<|MERGE_RESOLUTION|>--- conflicted
+++ resolved
@@ -5,8 +5,4 @@
   fsGroup: 1000
 image:
   repository: quay.io/keycloak/keycloak
-<<<<<<< HEAD
-  tag: "26.2.3"
-=======
-  tag: "26.2.5"
->>>>>>> d8bc4f8e
+  tag: "26.2.5"