--- conflicted
+++ resolved
@@ -13,28 +13,14 @@
     import:
       path: common
     charts:
-<<<<<<< HEAD
-=======
       - name: crd
-        url: https://neuvector.github.io/neuvector-helm/
-        version: 2.6.5
-        namespace: neuvector
-        gitPath: charts/crd
-      - name: uds-neuvector-config
-        namespace: neuvector
-        version: 0.1.0
-        localPath: chart
->>>>>>> 503a60b3
       - name: core
         valuesFiles:
           - values/upstream-values.yaml
       - name: monitor
         valuesFiles:
-<<<<<<< HEAD
           - values/upstream-monitor-values.yaml
-=======
-          - values/neuvector-monitor-values.yaml
->>>>>>> 503a60b3
+
     images:
       - docker.io/neuvector/controller:5.2.3
       - docker.io/neuvector/manager:5.2.3
