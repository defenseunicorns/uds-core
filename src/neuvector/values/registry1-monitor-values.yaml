registry: registry1.dso.mil
exporter:
  image:
    repository: ironbank/neuvector/neuvector/prometheus-exporter
<<<<<<< HEAD
    tag: 5.3.0
=======
    tag: 5.3.2

>>>>>>> 0baafd88
  containerSecurityContext:
    runAsUser: 1001
    runAsGroup: 1001<|MERGE_RESOLUTION|>--- conflicted
+++ resolved
@@ -2,12 +2,8 @@
 exporter:
   image:
     repository: ironbank/neuvector/neuvector/prometheus-exporter
-<<<<<<< HEAD
-    tag: 5.3.0
-=======
     tag: 5.3.2
 
->>>>>>> 0baafd88
   containerSecurityContext:
     runAsUser: 1001
     runAsGroup: 1001