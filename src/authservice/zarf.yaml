kind: ZarfPackageConfig
metadata:
  name: uds-core-authservice
  description: "UDS Core Authservice"
  url: https://github.com/istio-ecosystem/authservice

components:
  - name: authservice
    required: true
    only:
      flavor: upstream
    import:
      path: common
    charts:
      - name: authservice
        valuesFiles:
          - values/upstream-values.yaml
    images:
      - ghcr.io/istio-ecosystem/authservice/authservice:1.0.1

  - name: authservice
    required: true
    only:
      flavor: registry1
    import:
      path: common
    charts:
      - name: authservice
        valuesFiles:
          - values/registry1-values.yaml
    images:
<<<<<<< HEAD
      - registry1.dso.mil/ironbank/istio-ecosystem/authservice:0.5.3

  - name: authservice
    required: true
    only:
      flavor: unicorn
    import:
      path: common
    charts:
      - name: authservice
        valuesFiles:
          - values/unicorn-values.yaml
    images:
      - cgr.dev/du-uds-defenseunicorns/authservice-fips:1.0.1
=======
      - registry1.dso.mil/ironbank/istio-ecosystem/authservice:1.0.1-ubi9
>>>>>>> 1d4df64d
<|MERGE_RESOLUTION|>--- conflicted
+++ resolved
@@ -29,8 +29,7 @@
         valuesFiles:
           - values/registry1-values.yaml
     images:
-<<<<<<< HEAD
-      - registry1.dso.mil/ironbank/istio-ecosystem/authservice:0.5.3
+      - registry1.dso.mil/ironbank/istio-ecosystem/authservice:1.0.1-ubi9
 
   - name: authservice
     required: true
@@ -43,7 +42,4 @@
         valuesFiles:
           - values/unicorn-values.yaml
     images:
-      - cgr.dev/du-uds-defenseunicorns/authservice-fips:1.0.1
-=======
-      - registry1.dso.mil/ironbank/istio-ecosystem/authservice:1.0.1-ubi9
->>>>>>> 1d4df64d
+      - cgr.dev/du-uds-defenseunicorns/authservice-fips:1.0.1