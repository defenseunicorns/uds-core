--- conflicted
+++ resolved
@@ -27,13 +27,8 @@
 
 | Dependency                                                     | Minimum Version |
 | -------------------------------------------------------------- | --------------- |
-<<<<<<< HEAD
 | [Zarf](https://github.com/defenseunicorns/zarf/releases)       | 0.31.1          |
 | [UDS CLI](https://github.com/defenseunicorns/uds-cli/releases) | 0.3.0           |
-=======
-| [Zarf](https://github.com/defenseunicorns/zarf/releases)       | 0.31.x          |
-| [UDS CLI](https://github.com/defenseunicorns/uds-cli/releases) | 0.2.x           |
->>>>>>> d6b363c4
 | [NodeJS](https://nodejs.org/en/download/)                      | LTS or Current  |
 
 <!-- endtable -->
